--- conflicted
+++ resolved
@@ -37,7 +37,6 @@
             render_size=200,
             render_target=True,
             reward_type="dense",
-<<<<<<< HEAD
             norm_order=1,
             action_scale=1.0,
             target_radius=0.60,
@@ -51,15 +50,7 @@
             ball_high=None,
             randomize_position_on_reset=True,
             sample_realistic_goals=False,
-=======
-            target_radius=0.5,
-            boundary_dist=4,
-            ball_radius=0.25,
-            walls=None,
-            fixed_goal=None,
-            randomize_position_on_reset=True,
             images_are_rgb=False,  # else black and white
->>>>>>> 43374426
             **kwargs
     ):
         if walls is None:
@@ -83,13 +74,10 @@
         self.walls = walls
         self.fixed_goal = fixed_goal
         self.randomize_position_on_reset = randomize_position_on_reset
-<<<<<<< HEAD
         self.sample_realistic_goals = sample_realistic_goals
         if self.fixed_goal is not None:
             self.fixed_goal = np.array(self.fixed_goal)
-=======
         self.images_are_rgb = images_are_rgb
->>>>>>> 43374426
 
         self.max_target_distance = self.boundary_dist - self.target_radius
 
@@ -141,14 +129,9 @@
             a_min=-self.boundary_dist,
             a_max=self.boundary_dist,
         )
-<<<<<<< HEAD
-
-        distance_to_target = np.linalg.norm(self._position - self._target_position)
-=======
         distance_to_target = np.linalg.norm(
             self._position - self._target_position
         )
->>>>>>> 43374426
         is_success = distance_to_target < self.target_radius
 
         ob = self._get_obs()
@@ -180,7 +163,6 @@
             if wall.contains_point(pos):
                 return True
         return False
-<<<<<<< HEAD
 
     def realistic_goals(self, g):
         collision = None
@@ -209,12 +191,6 @@
             while self._position_inside_wall(pos) is True:
                 pos = np.random.uniform(low, high)
         return pos
-
-    def seed(self, s):
-        """Do nothing for seed"""
-        pass
-=======
->>>>>>> 43374426
 
     def _get_obs(self):
         return dict(
@@ -251,15 +227,9 @@
         return statistics
 
     def compute_rewards(self, actions, obs):
-<<<<<<< HEAD
         achieved_goals = obs['state_achieved_goal']
         desired_goals = obs['state_desired_goal']
         d = np.linalg.norm(achieved_goals - desired_goals, ord=self.norm_order, axis=-1)
-=======
-        achieved_goals = obs['state_observation']
-        desired_goals = obs['state_desired_goal']
-        d = np.linalg.norm(achieved_goals - desired_goals, axis=-1)
->>>>>>> 43374426
         if self.reward_type == "sparse":
             return -(d > self.target_radius).astype(np.float32)
         elif self.reward_type == "dense":
@@ -293,22 +263,10 @@
             'state_desired_goal': self._target_position.copy(),
         }
 
-<<<<<<< HEAD
     def sample_goal_for_rollout(self):
-=======
-    def _sample_position(self, low, high, realistic=True):
-        pos = np.random.uniform(low, high)
-        if realistic:
-            while self._position_inside_wall(pos) is True:
-                pos = np.random.uniform(low, high)
-        return pos
-
-    def sample_goals(self, batch_size):
->>>>>>> 43374426
         if not self.fixed_goal is None:
             goal = np.copy(self.fixed_goal)
         else:
-<<<<<<< HEAD
             goal = self._sample_position(self.goal_range.low,
                                          self.goal_range.high,
                                          realistic=self.sample_realistic_goals)
@@ -329,18 +287,6 @@
                 for _ in range(batch_size)
             ]
         )
-=======
-            goals = np.zeros((batch_size, self.obs_range.low.size))
-            for b in range(batch_size):
-                goals[b, :] = self._sample_position(self.obs_range.low,
-                                         self.obs_range.high,)
-                                         # realistic=self.sample_realistic_goals)
-            # goals = np.random.uniform(
-            #     self.obs_range.low,
-            #     self.obs_range.high,
-            #     size=(batch_size, self.obs_range.low.size),
-            # )
->>>>>>> 43374426
         return {
             'desired_goal': goals,
             'state_desired_goal': goals,
@@ -368,19 +314,12 @@
                 self.render_size = width
         self.render()
         img = self.drawer.get_image()
-<<<<<<< HEAD
-        # img = img / 255.0
-        # r, g, b = img[:, :, 0], img[:, :, 1], img[:, :, 2]
-        # img = (-r - g + b).flatten() # GREEN ignored for visualization
-        return img.transpose((1, 0, 2))
-=======
         if self.images_are_rgb:
-            return img.transpose().flatten()
+            return img.transpose((1, 0, 2)).flatten()
         else:
             r, g, b = img[:, :, 0], img[:, :, 1], img[:, :, 2]
             img = (-r + b).flatten()
             return img
->>>>>>> 43374426
 
     def set_to_goal(self, goal_dict):
         goal = goal_dict["state_desired_goal"]
@@ -585,10 +524,7 @@
     def __init__(
             self,
             wall_shape="",
-<<<<<<< HEAD
             wall_thickness=0.0,
-=======
->>>>>>> 43374426
             inner_wall_max_dist=1,
             **kwargs
     ):
