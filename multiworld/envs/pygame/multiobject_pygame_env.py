--- conflicted
+++ resolved
@@ -123,11 +123,7 @@
     def randomize_colors(self):
         self.object_colors = []
         rgbs = np.random.randint(0, 256, (self.num_objects, 3))
-<<<<<<< HEAD
-        
-=======
-
->>>>>>> a3bf37ac
+
         for i in range(self.num_objects):
             if self.fixed_colors:
                 self.object_colors.append(self.colors[self.color_index])
