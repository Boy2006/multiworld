import roboverse
import numpy as np
import time
import roboverse.utils as utils
import pickle
import os

env = roboverse.make('SawyerGraspOne-v0', render=False)

num_grasps = 0
save_video = False
curr_dir = os.path.dirname(os.path.abspath(__file__))
home_dir = os.path.dirname(curr_dir)
pklPath = home_dir + '/data'
trajectories = []
image_data = []

for j in range(100000):
    env.reset()
    target_pos = env.get_object_midpoint('duck')
    target_pos += np.random.uniform(low=-0.05, high=0.05, size=(3,))
    images = []
    trajectory = []
    num_timesteps = 100

    for i in range(num_timesteps):
        ee_pos = env.get_end_effector_pos()
        
        grasping_data = []
        grasping_data.append(np.array(ee_pos))

        if i < 50:
            action = target_pos - ee_pos
            action[2] = 0.
            action *= 3.0
            grip=0.
        elif i < 70:
            action = target_pos - ee_pos
            action *= 3.0
            action[2] *= 2.0
            grip=0.
        elif i < 85:
            action = np.zeros((3,))
            grip=1.
        else:
            action = np.zeros((3,))
            action[2] = 1.0
            grip=1.

        img = env.render()
        images.append(img)

        env.step(action, grip)
        grasping_data.append(action)
        grasping_data.append(np.array(env.get_end_effector_pos()))
        if i == num_timesteps - 1:
            grasping_data.append(env.get_reward(None))
            grasping_data.append(True)
        else:
            grasping_data.append(0)
            grasping_data.append(False)
        trajectory.append(grasping_data)

    trajectories.append(trajectory)
    image_data.append(images)

    object_pos = env.get_object_midpoint('duck')
    if object_pos[2] > -0.1:
        num_grasps += 1

    # TODO write code to save trajectories
    # a list of dictionaries, each dictionary is one trajectory
    # elements of dictionary: np arrays storing state, action, next_state, reward, done
    # can also have images later, so image, next_image, and so on
    
<<<<<<< HEAD
    with open(pklPath + '/randomized_scripted_duck.p', 'wb') as fp:
=======
    with open(pklPath + '/randomized_scripted_duck.p', 'wb+') as fp:
>>>>>>> 6935f1a8
        pickle.dump(trajectories, fp)

    with open(pklPath + '/randomized_scripted_duck_images.p', 'wb+') as fp:
        pickle.dump(image_data, fp)

    if save_video:
        utils.save_video('dump/grasp_duck_randomized/{}.avi'.format(j), images)

    print('Num attempts: {}'.format(j))
    print('Num grasps: {}'.format(num_grasps))
<|MERGE_RESOLUTION|>--- conflicted
+++ resolved
@@ -73,11 +73,8 @@
     # elements of dictionary: np arrays storing state, action, next_state, reward, done
     # can also have images later, so image, next_image, and so on
     
-<<<<<<< HEAD
-    with open(pklPath + '/randomized_scripted_duck.p', 'wb') as fp:
-=======
+
     with open(pklPath + '/randomized_scripted_duck.p', 'wb+') as fp:
->>>>>>> 6935f1a8
         pickle.dump(trajectories, fp)
 
     with open(pklPath + '/randomized_scripted_duck_images.p', 'wb+') as fp:
