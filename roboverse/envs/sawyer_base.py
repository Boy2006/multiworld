--- conflicted
+++ resolved
@@ -1,5 +1,3 @@
-import os
-import time
 import numpy as np
 import gym
 import pdb
@@ -39,9 +37,6 @@
         self._img_dim = img_dim
         self._view_matrix = bullet.get_view_matrix()
         self._projection_matrix = bullet.get_projection_matrix(self._img_dim, self._img_dim)
-        self._max_episode_steps = None
-        self._elapsed_steps = None
-        self._current_gripper_target = 0
 
     def get_params(self):
         labels = ['_action_scale', '_action_repeat', 
@@ -76,11 +71,7 @@
         self.observation_space = gym.spaces.Box(-obs_high, obs_high)
 
     def reset(self):
-<<<<<<< HEAD
-        self._elapsed_steps = 0
-=======
-        # print('[ SawyerBase ] Resetting')
->>>>>>> c4f426ad
+
         bullet.reset()
         self._load_meshes()
         self._end_effector = bullet.get_index_by_attribute(
@@ -115,30 +106,19 @@
     def _load_meshes(self):
         self._sawyer = bullet.objects.sawyer()
         self._table = bullet.objects.table()
-<<<<<<< HEAD
         self._objects = {}
 
     def _format_state_query(self):
         ## position and orientation of body root
         bodies = [v for k,v in self._objects.items()]
-=======
-        self._workspace = bullet.Sensor(self._sawyer, 
+        self._workspace = bullet.Sensor(self._sawyer,
             xyz_min=self._pos_low, xyz_max=self._pos_high, 
             visualize=False, rgba=[0,1,0,.1])
 
-    def _format_state_query(self):
-        ## position and orientation of body root
-        bodies = [self._cube, self._lid]
->>>>>>> c4f426ad
         ## position and orientation of link
         links = [(self._sawyer, self._end_effector)]
         ## position and velocity of prismatic joint
         joints = [(self._sawyer, None)]
-<<<<<<< HEAD
-        # joints = [(self._bowl, 'lid_joint')]
-=======
-        # joints = []
->>>>>>> c4f426ad
         self._state_query = bullet.format_sim_query(bodies, links, joints)
 
     def _format_action(self, *action):
@@ -159,13 +139,8 @@
         delta_pos, gripper = self._format_action(*action)
         pos = bullet.get_link_state(self._sawyer, self._end_effector, 'pos')
         pos += delta_pos * self._action_scale
-<<<<<<< HEAD
-        gripper = 1 if gripper > 0.5 else 0
-        self._current_gripper_target = gripper
-=======
         pos = np.clip(pos, self._pos_low, self._pos_high)
->>>>>>> c4f426ad
-        
+
         self._simulate(pos, self.theta, gripper)
 
         if self._visualize: self.visualize_targets(pos)
