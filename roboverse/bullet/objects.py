import os
import pdb

import pybullet as p
import pybullet_data as pdata
import math

from roboverse.bullet.misc import (
  load_urdf,
  deg_to_quat,
)

def loader(*filepath, **defaults):
    filepath = os.path.join(*filepath)
    def fn(*args, **kwargs):
        defaults.update(kwargs)

        if 'deg' in defaults:
          assert 'quat' not in defaults
          defaults['quat'] = deg_to_quat(defaults['deg'])
          del defaults['deg']
        return load_urdf(filepath, **defaults)
    return fn

cur_path = os.path.dirname(os.path.realpath(__file__))
ASSET_PATH = os.path.join(cur_path, '../envs/assets')
PDATA_PATH = pdata.getDataPath()
obj_dir = "bullet-objects"

## robots

sawyer = loader(ASSET_PATH, 'sawyer_robot/sawyer_description/urdf/sawyer_xacro.urdf')
sawyer_invisible = loader(ASSET_PATH, 'sawyer_robot/sawyer_description/urdf/sawyer_xacro_invisible.urdf')
sawyer_finger_visual_only = loader(ASSET_PATH, 'sawyer_robot/sawyer_description/urdf/sawyer_xacro_finger_visual_only.urdf')
widowx_200 = loader(
  ASSET_PATH,
  'interbotix_descriptions/urdf/wx200.urdf',
  pos=[0.6, 0, -0.4],
  deg=[math.pi, math.pi, math.pi],
  scale=1
) #pos=[0.4, 0, -0.4], quat=[0, 0, -0.707, -0.707]
#pos=[0.7, 0, 0.1]


## pybullet_data objects

table = loader(PDATA_PATH, 'table/table.urdf',
               pos=[.75, -.2, -1],
               quat=[0, 0, 0.707107, 0.707107],
               scale=1.0)

duck = loader(PDATA_PATH, 'duck_vhacd.urdf',
              pos=[.75, -.4, -.3],
              deg=[0,0,0],
              scale=0.8)

lego = loader(PDATA_PATH, 'lego/lego.urdf',
              pos=[.75, .2, -.3],
              quat=[0, 0, 1, 0],
              rgba=[1, 0, 0, 1],
              scale=1.2)


## custom objects

bowl = loader(ASSET_PATH, os.path.join(obj_dir, "bowl", "bowl.urdf"),
              pos=[.75, 0, -.3],
              scale=0.25)

lid = loader(ASSET_PATH, os.path.join(obj_dir, "bowl", "lid.urdf"),
              pos=[.75, 0, -.3],
              scale=0.25)

cube = loader(ASSET_PATH, os.path.join(obj_dir, "cube", "cube.urdf"),
              pos=[.75, -.4, -.3],
              scale=0.05)

spam = loader(ASSET_PATH, os.path.join(obj_dir, "spam", "spam.urdf"),
              pos=[.75, -.4, -.3],
              deg=[90,0,-90],
              scale=0.025)

<<<<<<< HEAD
## tray

tray = loader('', os.path.join("tray", "tray.urdf"),
              pos=[0.70, 0.15, -0.36],
              deg=[0, 0, 0],
              scale=0.75)

box = loader(ASSET_PATH, os.path.join(obj_dir, "box", "box.urdf"),
                # pos=[0.85, 0, -.35],
                pos=[0.8, 0.075, -.35],
                scale=0.125)

widow200_tray = loader(ASSET_PATH, os.path.join(obj_dir, "tray", "tray.urdf"),
              pos=[0.8, -0.05, -0.36],
              deg=[0, 0, 0],
              scale=0.5)
=======
bowl_sliding = loader(ASSET_PATH, 'objects/bowl_sliding/bowl.urdf',
              pos=[.75, 0, -.3],
              scale=0.25)

>>>>>>> 5c7c0e53
<|MERGE_RESOLUTION|>--- conflicted
+++ resolved
@@ -79,8 +79,6 @@
               pos=[.75, -.4, -.3],
               deg=[90,0,-90],
               scale=0.025)
-
-<<<<<<< HEAD
 ## tray
 
 tray = loader('', os.path.join("tray", "tray.urdf"),
@@ -97,9 +95,6 @@
               pos=[0.8, -0.05, -0.36],
               deg=[0, 0, 0],
               scale=0.5)
-=======
 bowl_sliding = loader(ASSET_PATH, 'objects/bowl_sliding/bowl.urdf',
               pos=[.75, 0, -.3],
               scale=0.25)
-
->>>>>>> 5c7c0e53
