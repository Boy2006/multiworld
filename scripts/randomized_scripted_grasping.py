import roboverse
import numpy as np
from tqdm import tqdm
import pickle
import os
from PIL import Image
import argparse
import datetime

parser = argparse.ArgumentParser()
parser.add_argument("--video_save_directory", type=str)
parser.add_argument("--data_save_directory", type=str)
parser.add_argument("--num_trajectories", type=int, default=2000)
parser.add_argument("--num_timesteps", type=int, default=50)
parser.add_argument("--video_save_frequency", type=int,
                    default=0, help="Set to zero for no video saving")
parser.add_argument("--gui", dest="gui", action="store_true", default=False)

args = parser.parse_args()
timestamp = roboverse.utils.timestamp()
args.video_save_directory = os.path.join(os.path.dirname(os.path.dirname(os.path.abspath(__file__))), 'data', 'SawyerGrasp', args.video_save_directory + "_" + timestamp)
args.data_save_directory = os.path.join(os.path.dirname(os.path.dirname(os.path.abspath(__file__))), 'data', 'SawyerGrasp', args.data_save_directory)

<<<<<<< HEAD
env = roboverse.make('SawyerGraspOne-v0', gui=False)
=======
env = roboverse.make('SawyerGraspOne-v0', gui=args.gui)
>>>>>>> df2aad12
object_name = 'lego'
num_grasps = 0
image_data = []

obs_dim = env.observation_space.shape
assert(len(obs_dim) == 1)
obs_dim = obs_dim[0]
act_dim = env.action_space.shape[0]

if not os.path.exists(args.video_save_directory) and args.video_save_frequency > 0:
    os.makedirs(args.video_save_directory)
if not os.path.exists(args.data_save_directory):
    os.makedirs(args.data_save_directory)

pool = roboverse.utils.DemoPool()

for j in tqdm(range(args.num_trajectories)):
    env.reset()
    target_pos = env.get_object_midpoint(object_name)
    target_pos += np.random.uniform(low=-0.05, high=0.05, size=(3,))
    # the object is initialized above the table, so let's compensate for it
    target_pos[2] += -0.05
    images = []

    for i in range(args.num_timesteps):
        ee_pos = env.get_end_effector_pos()

        if i < 25:
            action = target_pos - ee_pos
            action[2] = 0.
            action *= 3.0
            grip = 0.
        elif i < 35:
            action = target_pos - ee_pos
            action[2] -= 0.03
            action *= 3.0
            action[2] *= 2.0
            grip = 0.
        elif i < 42:
            action = np.zeros((3,))
            grip = 0.5
        else:
            action = np.zeros((3,))
            action[2] = 1.0
            grip = 1.

        action = np.append(action, [grip])

        if args.video_save_frequency > 0 and j % args.video_save_frequency == 0:
            img = env.render()
            images.append(Image.fromarray(np.uint8(img)))

        observation = env.get_observation()
        next_state, reward, done, info = env.step(action)
        pool.add_sample(observation, action, next_state, reward, done)

    object_pos = env.get_object_midpoint(object_name)
    if object_pos[2] > -0.1:
        num_grasps += 1
        print('Num grasps: {}'.format(num_grasps))

    if args.video_save_frequency > 0 and j % args.video_save_frequency == 0:
        images[0].save('{}/{}.gif'.format(args.video_save_directory, j),
                       format='GIF', append_images=images[1:],
                       save_all=True, duration=100, loop=0)

params = env.get_params()
pool.save(params, args.data_save_directory, '{}_pool_{}.pkl'.format(timestamp, pool.size))<|MERGE_RESOLUTION|>--- conflicted
+++ resolved
@@ -1,15 +1,12 @@
 import roboverse
 import numpy as np
 from tqdm import tqdm
-import pickle
 import os
 from PIL import Image
 import argparse
-import datetime
 
 parser = argparse.ArgumentParser()
-parser.add_argument("--video_save_directory", type=str)
-parser.add_argument("--data_save_directory", type=str)
+parser.add_argument("data_save_directory", type=str)
 parser.add_argument("--num_trajectories", type=int, default=2000)
 parser.add_argument("--num_timesteps", type=int, default=50)
 parser.add_argument("--video_save_frequency", type=int,
@@ -18,14 +15,12 @@
 
 args = parser.parse_args()
 timestamp = roboverse.utils.timestamp()
-args.video_save_directory = os.path.join(os.path.dirname(os.path.dirname(os.path.abspath(__file__))), 'data', 'SawyerGrasp', args.video_save_directory + "_" + timestamp)
-args.data_save_directory = os.path.join(os.path.dirname(os.path.dirname(os.path.abspath(__file__))), 'data', 'SawyerGrasp', args.data_save_directory)
+data_save_path = os.path.join(__file__, "../..", 'data', 'SawyerGrasp',
+                              args.data_save_directory + "_" + timestamp)
+data_save_path = os.path.abspath(data_save_path)
+video_save_path = os.path.join(data_save_path, "videos")
 
-<<<<<<< HEAD
-env = roboverse.make('SawyerGraspOne-v0', gui=False)
-=======
 env = roboverse.make('SawyerGraspOne-v0', gui=args.gui)
->>>>>>> df2aad12
 object_name = 'lego'
 num_grasps = 0
 image_data = []
@@ -35,10 +30,11 @@
 obs_dim = obs_dim[0]
 act_dim = env.action_space.shape[0]
 
-if not os.path.exists(args.video_save_directory) and args.video_save_frequency > 0:
-    os.makedirs(args.video_save_directory)
-if not os.path.exists(args.data_save_directory):
-    os.makedirs(args.data_save_directory)
+if not os.path.exists(data_save_path):
+    os.makedirs(data_save_path)
+if not os.path.exists(video_save_path) and args.video_save_frequency > 0:
+    os.makedirs(video_save_path)
+
 
 pool = roboverse.utils.DemoPool()
 
@@ -88,9 +84,10 @@
         print('Num grasps: {}'.format(num_grasps))
 
     if args.video_save_frequency > 0 and j % args.video_save_frequency == 0:
-        images[0].save('{}/{}.gif'.format(args.video_save_directory, j),
+        images[0].save('{}/{}.gif'.format(video_save_path, j),
                        format='GIF', append_images=images[1:],
                        save_all=True, duration=100, loop=0)
 
 params = env.get_params()
-pool.save(params, args.data_save_directory, '{}_pool_{}.pkl'.format(timestamp, pool.size))+pool.save(params, data_save_path,
+          '{}_pool_{}.pkl'.format(timestamp, pool.size))