import roboverse
import numpy as np

from tqdm import tqdm
import pickle
import os
from PIL import Image
import argparse
import datetime

parser = argparse.ArgumentParser()
parser.add_argument("save_directory", type=str)
parser.add_argument("--num_trajectories", type=int, default=2000)
parser.add_argument("--num_timesteps", type=int, default=50)
parser.add_argument("--video_save_frequency", type=int,
                    default=0, help="Set to zero for no video saving")
args = parser.parse_args()

env = roboverse.make('SawyerGraspOne-v0', gui=True)
object='lego'

num_grasps = 0
image_data = []

obs_dim = env.observation_space.shape
assert(len(obs_dim) == 1)
obs_dim = obs_dim[0]
act_dim = env.action_space.shape[0]

dataset = {
    'observations':  np.zeros(
        (args.num_trajectories, args.num_timesteps, obs_dim)),
    'next_observations': np.zeros(
        (args.num_trajectories, args.num_timesteps, obs_dim)),
    'actions': np.zeros(
        (args.num_trajectories, args.num_timesteps, act_dim)),
    'rewards': np.zeros(
        (args.num_trajectories, args.num_timesteps)),
}

if not os.path.exists(args.save_directory):
    os.makedirs(args.save_directory)
time_string = datetime.datetime.now().strftime("%Y_%m_%d__%H_%M_%S")
gif_dir = os.path.join(args.save_directory, time_string + '_gifs')
os.makedirs(gif_dir)

for j in tqdm(range(args.num_trajectories)):
    env.reset()
<<<<<<< HEAD
    target_pos = env.get_object_midpoint('lego')
=======
    target_pos = env.get_object_midpoint(object)
>>>>>>> 848bd3af
    target_pos += np.random.uniform(low=-0.05, high=0.05, size=(3,))
    images = []
    trajectory = []

    for i in range(args.num_timesteps):
        ee_pos = env.get_end_effector_pos()

        if i < 25:
            action = target_pos - ee_pos
            action[2] = 0.
            action *= 3.0
            grip = 0.
        elif i < 35:
            action = target_pos - ee_pos
            action[2] -= 0.03
            action *= 3.0
            action[2] *= 2.0
            grip = 0.
        elif i < 42:
            action = np.zeros((3,))
            grip = 0.5
        else:
            action = np.zeros((3,))
            action[2] = 1.0
            grip = 1.

        action = np.append(action, [grip])

        if j > 0 and j % args.video_save_frequency == 0:
            img = env.render()
            images.append(Image.fromarray(np.uint8(img)))

        dataset['observations'][j, i] = env.get_observation()
        next_state, reward, done, info = env.step(action)
<<<<<<< HEAD
        dataset['next_observations'][j, i] = next_state
        dataset['actions'][j, i] = action
        dataset['rewards'][j, i] = reward

    object_pos = env.get_object_midpoint('lego')
=======
        grasping_data.append(next_state)
        grasping_data.append(action)
        grasping_data.append(reward)
        grasping_data.append(done)
        trajectory.append(grasping_data)
        #print(grasping_data)

    trajectories.append(trajectory)
    #print(env.render())
    #image_data.append(images)

    object_pos = env.get_object_midpoint(object)
>>>>>>> 848bd3af
    if object_pos[2] > -0.1:
        num_grasps += 1
        print('Num grasps: {}'.format(num_grasps))

    if j > 0 and j % args.video_save_frequency == 0:
        images[0].save('{}/{}.gif'.format(gif_dir, j),
                       format='GIF', append_images=images[1:],
                       save_all=True, duration=100, loop=0)

save_path = os.path.join(args.save_directory, '{}.pkl'.format(time_string))
with open(save_path, 'wb+') as fp:
    pickle.dump(dataset, fp)<|MERGE_RESOLUTION|>--- conflicted
+++ resolved
@@ -17,7 +17,7 @@
 args = parser.parse_args()
 
 env = roboverse.make('SawyerGraspOne-v0', gui=True)
-object='lego'
+object_name = 'lego'
 
 num_grasps = 0
 image_data = []
@@ -46,11 +46,7 @@
 
 for j in tqdm(range(args.num_trajectories)):
     env.reset()
-<<<<<<< HEAD
-    target_pos = env.get_object_midpoint('lego')
-=======
-    target_pos = env.get_object_midpoint(object)
->>>>>>> 848bd3af
+    target_pos = env.get_object_midpoint(object_name)
     target_pos += np.random.uniform(low=-0.05, high=0.05, size=(3,))
     images = []
     trajectory = []
@@ -85,26 +81,11 @@
 
         dataset['observations'][j, i] = env.get_observation()
         next_state, reward, done, info = env.step(action)
-<<<<<<< HEAD
         dataset['next_observations'][j, i] = next_state
         dataset['actions'][j, i] = action
         dataset['rewards'][j, i] = reward
 
-    object_pos = env.get_object_midpoint('lego')
-=======
-        grasping_data.append(next_state)
-        grasping_data.append(action)
-        grasping_data.append(reward)
-        grasping_data.append(done)
-        trajectory.append(grasping_data)
-        #print(grasping_data)
-
-    trajectories.append(trajectory)
-    #print(env.render())
-    #image_data.append(images)
-
-    object_pos = env.get_object_midpoint(object)
->>>>>>> 848bd3af
+    object_pos = env.get_object_midpoint(object_name)
     if object_pos[2] > -0.1:
         num_grasps += 1
         print('Num grasps: {}'.format(num_grasps))
