--- conflicted
+++ resolved
@@ -8,6 +8,7 @@
 import gym
 
 import numpy as np
+from multiworld.envs.mujoco.dynamic_robotics.sawyer_throwing_env import SawyerThrowingEnv
 from multiworld.envs.mujoco.sawyer_xyz.sawyer_door_hook import SawyerDoorHookEnv
 
 from multiworld.envs.mujoco.sawyer_xyz.sawyer_pick_and_place import \
@@ -64,18 +65,15 @@
 #     reward_type='state_distance',
 #     reset_free=False,
 # )
-<<<<<<< HEAD
-# env = SawyerThrowingEnv(action_scale=1, fix_goal=True)
-env = SawyerReachTorqueGripperEnv(action_scale=1, fix_goal=True)
+env = SawyerThrowingEnv(action_scale=1, fix_goal=True)
+# env = SawyerReachTorqueGripperEnv(action_scale=1, fix_goal=True)
 # env = SawyerReachTorqueEnv()
 # env = SawyerReachTorqueGripperEnv()
-=======
-env = SawyerReachXYEnv()
->>>>>>> 7f10e8ba
 NDIM = env.action_space.low.size
 lock_action = False
 obs = env.reset()
 action = np.zeros(10)
+act = 1
 while True:
     done = False
     if not lock_action:
@@ -103,7 +101,6 @@
                 action[:3] = new_action[:3]
             else:
                 action = np.zeros(3)
-<<<<<<< HEAD
     action = env.action_space.sample()
     # action = np.ones(8)
     action[-1] = act
@@ -118,10 +115,4 @@
     if done:
         obs = env.reset()
     for i in range(int(1e1)):
-        env.render()
-=======
-    env.step(action[:2])
-    if done:
-        obs = env.reset()
-    env.render()
->>>>>>> 7f10e8ba
+        env.render()