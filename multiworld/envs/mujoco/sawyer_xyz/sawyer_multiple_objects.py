"""This environment allows a Sawyer to interact with multiple custom objects.
It is largely copied over from Frederik Ebert and Sudeep Dasari:
https://github.com/febert/visual_mpc/ but adapted to the multiworld interface.
"""

import multiworld
import numpy as np
import cv2
import mujoco_py
from pyquaternion import Quaternion
from multiworld.envs.mujoco.util.create_xml import create_object_xml, create_root_xml, clean_xml
from collections import OrderedDict
from multiworld.envs.mujoco.util.interpolation import TwoPointCSpline

from mujoco_py.builder import MujocoException
import copy
from multiworld.envs.env_util import get_stat_in_paths, \
    create_stats_ordered_dict, get_asset_full_path
from multiworld.core.multitask_env import MultitaskEnv
from multiworld.envs.mujoco.sawyer_xyz.base import SawyerXYZEnv

from gym.spaces import Box, Dict
import time

from multiworld.core.image_env import ImageEnv
from multiworld.envs.mujoco.cameras import sawyer_pusher_camera_upright_v2


def quat_to_zangle(quat):
    angle = -(Quaternion(axis = [0,1,0], angle = np.pi).inverse * Quaternion(quat)).angle
    if angle < 0:
        return angle + 2 * np.pi
    return angle

def zangle_to_quat(zangle):
    """
    :param zangle in rad
    :return: quaternion
    """
    return (Quaternion(axis=[0,1,0], angle=np.pi) * Quaternion(axis=[0, 0, -1], angle= zangle)).elements

BASE_DIR = '/'.join(str.split(multiworld.__file__, '/')[:-2])
asset_base_path = BASE_DIR + '/multiworld/envs/assets/multi_object_sawyer_xyz/'

NEUTRAL_JOINTS = np.array([1.65474475, - 0.53312487, - 0.65980174, 1.1841825, 0.62772584, 1.11682223, 1.31015104, -0.05, 0.05])

class MultiSawyerEnv(MultitaskEnv, SawyerXYZEnv):
    def __init__(self,
        filename='sawyer_multiobj.xml',
        mode_rel=np.array([True, True, True, True, False]),
        num_objects = 3, object_mass = 1, friction=1.0, finger_sensors=True,
        maxlen=0.12, minlen=0.01, preload_obj_dict=None,
        object_meshes=['Bowl', 'GlassBowl', 'LotusBowl01', 'ElephantBowl', 'RuggedBowl'],
        obj_classname = 'freejoint', block_height=0.02, block_width = 0.02,
        cylinder_radius = 0.05,
        viewer_image_height = 84, viewer_image_width = 84, skip_first=100,
        substeps=100, init_hand_xyz=([-0.00031741, 0.24092109, 0.08816302]),
        randomize_initial_pos = False, state_goal = None,
        randomize_goal_at_reset = True,
        hand_z_position=0.089,
        fix_z = True, fix_gripper = True, fix_rotation = True, randomize_object_reset = False,
        fix_reset_pos = True, do_render = False,
        match_orientation = False,
        workspace_low = np.array([-0.31, 0.24, 0]),
        workspace_high = np.array([0.32, 0.7, 0.14]),
        hand_low = np.array([-0.31, 0.24, 0.0]),
        hand_high = np.array([0.32, 0.7, 0.14]),
<<<<<<< HEAD


=======
        seed = 0,
>>>>>>> 37a992b8
    ):

        np.random.seed(seed)
        self.seed = seed
        self.quick_init(locals())

        base_filename = asset_base_path + filename

        friction_params = (friction, 0.1, 0.02)
        self.obj_stat_prop = create_object_xml(base_filename, num_objects, object_mass,
                                               friction_params, object_meshes, finger_sensors,
                                               maxlen, minlen, preload_obj_dict, obj_classname,
                                               block_height, block_width, cylinder_radius)


        gen_xml = create_root_xml(base_filename)
        SawyerXYZEnv.__init__(self,
            model_name=gen_xml,
            mocap_low=hand_low,
            mocap_high=hand_high,
        )
        clean_xml(gen_xml)

        if self.sim.model.nmocap > 0 and self.sim.model.eq_data is not None:
            for i in range(self.sim.model.eq_data.shape[0]):
                if self.sim.model.eq_type[i] == mujoco_py.const.EQ_WELD:
                    # Define the xyz + quat of the mocap relative to the hand
                    self.sim.model.eq_data[i, :] = np.array(
                        [0., 0., 0., 1., 0., 0., 0.]
                    )

        self._base_sdim, self._base_adim, self.mode_rel = 5, 5, mode_rel
        self.hand_low = np.array(hand_low)
        self.hand_high = np.array(hand_high)
        self.workspace_low = np.array(workspace_low)
        self.workspace_high = np.array(workspace_high)
        self.object_low = self.workspace_low.copy()
        self.object_high = self.workspace_high.copy()
        self.object_low[0], self.object_low[1] = self.object_low[0] + cylinder_radius, \
                                                 self.object_low[1] + cylinder_radius
        self.object_high[0], self.object_high[1] = self.object_high[0] - cylinder_radius, \
                                                 self.object_high[1] - cylinder_radius
        self.action_scale = 5/100
        self.num_objects, self.skip_first, self.substeps = num_objects, skip_first, substeps
        self.randomize_initial_pos = randomize_initial_pos
        self.finger_sensors, self._maxlen = finger_sensors, maxlen
        self._threshold = 0
        self._previous_target_qpos, self._n_joints = None, 8
        self._object_pos = np.zeros((num_objects, 7))
        self._reset_xyz = np.zeros((num_objects, 3))
        self._reset_quat = np.zeros((num_objects, 4))
        self._reset_pos = np.copy(self._object_pos)
        self._object_names = ['obj_' + str(i) for i in range(num_objects)]
        self._initialized = False
        self._state_goal = state_goal
        self.hand_z_position = hand_z_position
        self.fix_z = fix_z
        self.fix_rotation = fix_rotation
        self.fix_gripper = fix_gripper
        self._randomize_goal_at_reset = randomize_goal_at_reset
        self.do_render = do_render
        self.init_hand_xyz = np.array(init_hand_xyz)
        self.match_orientation = match_orientation
        self._object_reset_pos = self.sample_object_positions()
        self.goal_dim_per_object = 7 if match_orientation else 3
        self.cylinder_radius = cylinder_radius
        o = np.array([self.samp_xyz_rot() for i in range(num_objects)])
        self._object_reset_poses = np.array([self.samp_xyz_rot() for i in range(num_objects)])
        # self.finger_sensors = False # turning this off for now

        action_bounds = [1, 1, ]
        if not fix_z:
            action_bounds.append(1)
        if not fix_gripper:
            action_bounds.append(1)
        if not fix_rotation:
            action_bounds.append(1)
        action_bounds = np.array(action_bounds)
        self.action_space = Box(-action_bounds, action_bounds, dtype=np.float32)

        self.hand_space = Box(self.hand_low, self.hand_high, dtype=np.float32)
        obs_dim = 3 * num_objects + 3
        obs_space = Box(np.array([-1] * obs_dim), np.array([1] * obs_dim), dtype=np.float32)
        goal_space = Box(
            np.array([-1] * self.goal_dim_per_object * num_objects),
            np.array([1] * self.goal_dim_per_object * num_objects),
            dtype=np.float32,
        )
        self.observation_space = Dict([
            ('observation', obs_space),
            ('desired_goal', goal_space),
            ('achieved_goal', goal_space),
            ('state_observation', obs_space),
            ('state_desired_goal', goal_space),
            ('state_achieved_goal', goal_space),
        ])

        self._state_goal = self.sample_goal()
        self.fix_reset_pos = fix_reset_pos
        o = self.reset()
        self.reset()

    def _clip_gripper(self):
        self.sim.data.qpos[7:9] = np.clip(self.sim.data.qpos[7:9], [-0.055, 0.0027], [-0.0027, 0.055])

    def samp_xyz_rot(self):
        low = self.object_low[:3]
        high = self.object_high[:3]
        rand_xyz = np.random.uniform(low, high)
        rand_xyz[-1] = 0.02
        return rand_xyz, np.random.uniform(-np.pi / 2, np.pi / 2)

    def snapshot_noarm(self):
        raise NotImplementedError

    @property
    def adim(self):
        return self._adim

    @property
    def sdim(self):
        return self._sdim

    def sample_object_positions(self):
        last_rands = [1]
        object_poses = []
        for i in range(self.num_objects):
            obji_xyz, rot = self.samp_xyz_rot()
            #rejection sampling to ensure objects don't crowd each other
            while len(last_rands) > 0 and min([np.linalg.norm(obji_xyz - obj_j)
                                               for obj_j in last_rands]) < self._maxlen:
                obji_xyz, rot = self.samp_xyz_rot()
            object_poses.append((obji_xyz, rot))
        return object_poses

    def reset(self):
        self._reset_hand()
        gripper_pos = np.array([-0.03, 0.3, self.hand_z_position]) # self.init_hand_xyz.copy()
        last_rands = [gripper_pos]
<<<<<<< HEAD

=======
>>>>>>> 37a992b8
        for i in range(self.num_objects):
            if self.randomize_initial_pos:
                obji_xyz, rot = self.samp_xyz_rot()
                #rejection sampling to ensure objects don't crowd each other

                while len(last_rands) > 0 and min([np.linalg.norm(obji_xyz - obj_j)
                                                   for obj_j in last_rands]) < self._maxlen:
                    obji_xyz, rot = self.samp_xyz_rot()

            else:
                obji_xyz, rot = self._object_reset_pos[i]

            last_rands.append(obji_xyz)

            rand_quat = Quaternion(axis=[0, 0, -1], angle= rot).elements
            self._reset_xyz[i] = obji_xyz
            self._reset_quat[i] = rand_quat
            self.sim.data.qpos[self._n_joints + i * 7: self._n_joints + 3 + i * 7] = obji_xyz
            self.sim.data.qpos[self._n_joints + 3 + i * 7: self._n_joints + 7 + i * 7] = rand_quat
            # self.sim.data.qvel[self._n_joints + i * 7: self._n_joints + 3 + i * 7] = np.zeros((3))
            # self.sim.data.qvel[self._n_joints + 3 + i * 6: self._n_joints + 6 + i * 6] = np.zeros((3))
            self._object_pos[i] = np.concatenate((obji_xyz, rand_quat))
        self._initialized = True

        finger_force = np.zeros(2)
        for _ in range(self.skip_first):
            for _ in range(20):
                # self._clip_gripper()
                try:
                    self.sim.step()
                except MujocoException:
                    #if randomly generated start causes 'bad' contacts Mujoco will error. Have to reset again
                    print('except')
                    return self.reset()

            if self.finger_sensors:
                finger_force += self.sim.data.sensordata[:2]
        finger_force /= 10 * self.skip_first

        self._previous_target_qpos = np.zeros(self._base_sdim)
        self._previous_target_qpos[:3] = self.sim.data.get_body_xpos('hand')
        self._previous_target_qpos[3] = quat_to_zangle(self.sim.data.get_body_xquat('hand'))
        self._previous_target_qpos[-1] = self.workspace_low[-1]

        self._init_dynamics()
        if self._randomize_goal_at_reset:
            self._state_goal = self.sample_goal()

        obs = self._get_obs(finger_force)
        return obs

    def _reset_hand(self):
        velocities = self.data.qvel.copy()
        angles = self.data.qpos.copy()
        angles[:7] = self.init_angles[:7]
        self.set_state(angles.flatten(), velocities.flatten())
        for _ in range(10):
            self.data.set_mocap_pos('mocap', self.init_hand_xyz.copy())
            self.data.set_mocap_quat('mocap', np.array([1, 0, 1, 0]))

    @property
    def init_angles(self):
        # return [1.83632216, -0.49958089, -0.21426779, 1.22169484,
        #      -2.89597359, -0.87371492, 0.17658116]
        return [1.89985363, -0.4995636, -0.52156845, 2.10777374, -1.62297273, -0.45320344,
         - 1.27655332]
    def _get_obs(self, finger_sensors=None):
        obs, touch_offset = {}, 0
        # report finger sensors as needed
        if self.finger_sensors:
            obs['finger_sensors'] = np.array([np.max(finger_sensors)]).reshape(-1)
            touch_offset = 2

        # joint poisitions and velocities
        obs['qpos'] = copy.deepcopy(self.sim.data.qpos[:self._n_joints].squeeze())
        obs['qvel'] = copy.deepcopy(self.sim.data.qvel[:self._n_joints].squeeze())

        # control state
        obs['state'] = np.zeros(self._base_sdim)
        obs['state'][:3] = self.sim.data.get_body_xpos('hand')[:3]
        obs['state'][3] = quat_to_zangle(self.sim.data.get_body_xquat('hand'))
        obs['state'][-1] = self._previous_target_qpos[-1]

        obs['object_poses_full'] = np.zeros((self.num_objects, 7))
        obs['object_poses'] = np.zeros((self.num_objects, 3))

        # import pdb; pdb.set_trace()

        for i in range(self.num_objects):
            name = "object" + str(i)
            xyz = self.data.get_body_xpos(name).copy()
            q = self.data.get_body_xquat(name).copy()

            fullpose = np.concatenate((xyz, q))
<<<<<<< HEAD

=======
>>>>>>> 37a992b8
            obs['object_poses_full'][i, :] = fullpose
            obs['object_poses'][i, :3] = fullpose[:3]

        flat_obs = self.get_endeff_pos()
        object_poses_full = obs['object_poses_full'].copy().flatten()
        object_poses_xyz = obs['object_poses'].copy().flatten()
        state_obs = np.concatenate((flat_obs, object_poses_xyz))
        obs['observation']= state_obs
        obs['desired_goal'] = self._state_goal.flatten()
        obs['achieved_goal'] = object_poses_xyz
        obs['state_observation'] = state_obs
        obs['state_desired_goal'] = self._state_goal.flatten()
        obs['state_achieved_goal'] = object_poses_xyz
        # report object poses
        # copy non-image data for environment's use (if needed)
        self._last_obs = copy.deepcopy(obs)
        # get images
<<<<<<< HEAD
=======
        if self.do_render:
            self.render()
>>>>>>> 37a992b8
        return obs


    def get_diagnostics(self, paths, prefix=''):
        statistics = OrderedDict()
        for stat_name in [obj_name + '_distance' for obj_name in self._object_names]:
            stat_name = stat_name
            stat = get_stat_in_paths(paths, 'env_infos', stat_name)
            statistics.update(create_stats_ordered_dict(
                '%s%s' % (prefix, stat_name),
                stat,
                always_show_all_stats=True,
            ))
            statistics.update(create_stats_ordered_dict(
                'Final %s%s' % (prefix, stat_name),
                [s[-1] for s in stat],
                always_show_all_stats=True,
            ))
        return statistics


    def _sim_integrity(self):
        xyztheta = np.zeros(4)
        xyztheta[:3] = self.sim.data.get_body_xpos('hand')
        xyztheta[3] = quat_to_zangle(self.sim.data.get_body_xquat('hand'))
        if not all(np.logical_and(xyztheta <= high_bound[:4] + 0.05, xyztheta >= low_bound[:4] - 0.05)):
            print('robot', xyztheta)
            return False

        for i in range(self.num_objects):
            obj_xy = self._last_obs['object_poses_full'][i][:2]
            z = self._last_obs['object_poses_full'][i][2]
            if not all(np.logical_and(obj_xy <= high_bound[:2] + 0.05, obj_xy >= low_bound[:2] - 0.05)):
                return False
            if z >= 0.5 or z <= -0.1:
                return False

        return True

    def step(self, action):
        finger_force = np.zeros(2)
        if self.fix_z:
            self.set_xy_action(action[:2], self.hand_z_position)
        else:
            self.set_xyz_action(action[:3])
        u = np.zeros(8)
        self.do_simulation(u)

        finger_force /= self.substeps * 10
        if np.sum(finger_force) > 0:
            print("finger force", finger_force)

        ob = self._get_obs(finger_force)
        reward = np.linalg.norm(ob['state_achieved_goal'] - ob['state_desired_goal'])

        done = False
        info = self._get_info()

        return ob, reward, done, info

    def _get_info(self):
        infos = dict()
        for i in range(self.num_objects):
            x = i * self.goal_dim_per_object
            y = x + self.goal_dim_per_object
            obj_pos = self._last_obs['object_poses'][i]
            obj_goal = self._state_goal[x:y]
            name = self._object_names[i] + '_distance'
            infos[name] = np.linalg.norm(obj_pos - obj_goal)
        return infos

    def _post_step(self):
        """
        Add custom behavior in sub classes for post-step checks
        (eg if goal has been reached)
            -Occurs after _get_obs so last_obs is available...
        :return: None
        """
        return

    def valid_rollout(self):
        object_zs = self._last_obs['object_poses_full'][:, 2]
        return not any(object_zs < -2e-2) and self._sim_integrity()

    def _init_dynamics(self):
        self._goal_reached = False
        self._gripper_closed = False
        self._prev_touch = False

    def _next_qpos(self, action):

        target = self._previous_target_qpos * self.mode_rel + action
        if action[-1] <= self._threshold:                     #if policy outputs an "open" action then override auto-grasp
            self._gripper_closed = False
            target[-1] = -1

        return target

    def _post_step(self):
        finger_sensors_thresh = np.max(self._last_obs['finger_sensors']) > 0
        z_thresholds = np.amax(self._last_obs['object_poses_full'][:, 2]) > 0.15 and self._last_obs['state'][2] > 0.23
        if z_thresholds and finger_sensors_thresh:
            self._goal_reached = True

    def has_goal(self):
        return True

    def goal_reached(self):
        return self._goal_reached

    def compute_rewards(self, action, obs):
        r = np.linalg.norm(obs['state_achieved_goal'] - obs['state_desired_goal'], axis=1)
        return r

    def get_goal(self):
        return {
            'desired_goal': self._state_goal,
            'state_desired_goal': self._state_goal,
        }


    def set_goal(self, goal):
        self._state_goal = goal['state_desired_goal'][0]



    def set_to_goal(self, goal):
        self._reset_hand()

        last_rands = []
        for i in range(self.num_objects):
            x, y = i * 3, i * 3 + 3
            # print(x, y, goal)
            obji_xyz, rot = goal["state_desired_goal"][x:y], Quaternion(axis=[0, 0, -1], angle=0).elements
            self.sim.data.qpos[self._n_joints + i * 7: self._n_joints + 3 + i * 7] = obji_xyz
            self.sim.data.qpos[self._n_joints + 3 + i * 7: self._n_joints + 7 + i * 7] = rot

        u = np.zeros(8)
        self.do_simulation(u)

        # self.sim.data.set_mocap_pos('mocap', np.array([0, 0, 2]))
        # self.sim.data.set_mocap_quat('mocap', zangle_to_quat(np.random.uniform(low_bound[3], high_bound[3])))

        # placing objects then resetting to neutral risks bad contacts
        # try:
        #     for _ in range(5):
        #         self.sim.step()
        #     self.sim.data.qpos[:9] = NEUTRAL_JOINTS
        #     for _ in range(5):
        #         self.sim.step()
        # except MujocoException:
        #     return self.reset()
        # if self.randomize_initial_pos:
        #     xyz = np.random.uniform(low_bound[:3], high_bound[:3])
        #     self.sim.data.set_mocap_pos('mocap', xyz)
        #     self.sim.data.set_mocap_quat('mocap', zangle_to_quat(np.random.uniform(low_bound[3], high_bound[3])))
        # else:
        #     self.sim.data.set_mocap_pos('mocap', np.array([0, 0.5, 0]))
        #     self.sim.data.set_mocap_quat('mocap', zangle_to_quat(np.pi))
        # # reset gripper
        # self.sim.data.qpos[7:9] = NEUTRAL_JOINTS[7:9]
        # self.sim.data.ctrl[:] = [-1, 1]

        # finger_force = np.zeros(2)
        # for _ in range(self.skip_first):
        #     for _ in range(20):
        #         # self._clip_gripper()
        #         try:
        #             self.sim.step()
        #         except MujocoException:
        #             # if randomly generated start causes 'bad' contacts Mujoco will error. Have to reset again
        #             print('except')
        #             return self.reset()

        #     if self.finger_sensors:
        #         finger_force += self.sim.data.sensordata[:2]
        # finger_force /= 10 * self.skip_first
        # self._init_dynamics()

        obs = self._get_obs()
        # print(obs["state_observation"][3:])
        return obs

    def sample_goals(self, batch_size):
        goals = []
        for i in range(batch_size):
            goals.append(self.sample_goal())

        goals = np.array(goals)

        return  {'desired_goal': goals,
            'state_desired_goal': goals,
        }

    def sample_goal(self):
        if self.match_orientation:
            goal = np.zeros((self.num_objects, 7))
        else:
            goal = np.zeros((self.num_objects, 3))
        last_rands = []
        for i in range(self.num_objects):
            obji_xyz, rot = self.samp_xyz_rot()
            #rejection sampling to ensure objects don't crowd each other
            while len(last_rands) > 0 and min([np.linalg.norm(obji_xyz - obj_j) for obj_j in last_rands]) < self._maxlen:
                obji_xyz, rot = self.samp_xyz_rot()
            last_rands.append(obji_xyz)
            rand_quat = Quaternion(axis=[0, 0, -1], angle= rot).elements
            if self.match_orientation:
                goal[i] = np.concatenate((obji_xyz, rand_quat))
            else:
                goal[i] = obji_xyz
        return goal.flatten()


if __name__ == '__main__':
    env = MultiSawyerEnv(
        do_render=False,
        finger_sensors=False,
        num_objects=3,
        object_meshes=None,
        randomize_initial_pos=False,
        fix_z=True,
        fix_gripper=True,
        fix_rotation=True,
    )
    env = ImageEnv(env,
        non_presampled_goal_img_is_garbage=True,
        recompute_reward=False,
        init_camera=sawyer_pusher_camera_upright_v2,
    )
    for i in range(10000):
        a = np.random.uniform(-1, 1, 5)
        o, _, _, _ = env.step(a)
        if i % 10 == 0:
            env.reset()

        img = o["image_observation"].transpose().reshape(84, 84, 3)
        cv2.imshow('window', img)
        cv2.waitKey(100)


<|MERGE_RESOLUTION|>--- conflicted
+++ resolved
@@ -24,7 +24,7 @@
 
 from multiworld.core.image_env import ImageEnv
 from multiworld.envs.mujoco.cameras import sawyer_pusher_camera_upright_v2
-
+import cv2
 
 def quat_to_zangle(quat):
     angle = -(Quaternion(axis = [0,1,0], angle = np.pi).inverse * Quaternion(quat)).angle
@@ -65,16 +65,10 @@
         workspace_high = np.array([0.32, 0.7, 0.14]),
         hand_low = np.array([-0.31, 0.24, 0.0]),
         hand_high = np.array([0.32, 0.7, 0.14]),
-<<<<<<< HEAD
-
-
-=======
         seed = 0,
->>>>>>> 37a992b8
     ):
 
         np.random.seed(seed)
-        self.seed = seed
         self.quick_init(locals())
 
         base_filename = asset_base_path + filename
@@ -177,8 +171,8 @@
         self.sim.data.qpos[7:9] = np.clip(self.sim.data.qpos[7:9], [-0.055, 0.0027], [-0.0027, 0.055])
 
     def samp_xyz_rot(self):
-        low = self.object_low[:3]
-        high = self.object_high[:3]
+        low = self.object_low[:3] + 0.02
+        high = self.object_high[:3] - 0.02
         rand_xyz = np.random.uniform(low, high)
         rand_xyz[-1] = 0.02
         return rand_xyz, np.random.uniform(-np.pi / 2, np.pi / 2)
@@ -210,10 +204,6 @@
         self._reset_hand()
         gripper_pos = np.array([-0.03, 0.3, self.hand_z_position]) # self.init_hand_xyz.copy()
         last_rands = [gripper_pos]
-<<<<<<< HEAD
-
-=======
->>>>>>> 37a992b8
         for i in range(self.num_objects):
             if self.randomize_initial_pos:
                 obji_xyz, rot = self.samp_xyz_rot()
@@ -308,10 +298,6 @@
             q = self.data.get_body_xquat(name).copy()
 
             fullpose = np.concatenate((xyz, q))
-<<<<<<< HEAD
-
-=======
->>>>>>> 37a992b8
             obs['object_poses_full'][i, :] = fullpose
             obs['object_poses'][i, :3] = fullpose[:3]
 
@@ -329,11 +315,6 @@
         # copy non-image data for environment's use (if needed)
         self._last_obs = copy.deepcopy(obs)
         # get images
-<<<<<<< HEAD
-=======
-        if self.do_render:
-            self.render()
->>>>>>> 37a992b8
         return obs
 
 
@@ -461,60 +442,21 @@
 
 
     def set_to_goal(self, goal):
-        self._reset_hand()
-
-        last_rands = []
-        for i in range(self.num_objects):
-            x, y = i * 3, i * 3 + 3
-            # print(x, y, goal)
-            obji_xyz, rot = goal["state_desired_goal"][x:y], Quaternion(axis=[0, 0, -1], angle=0).elements
+        #self._reset_hand()
+        for i in range(self.num_objects):
+            if not self.match_orientation:
+                x, y = i * 3, i * 3 + 3
+                rot = Quaternion(axis=[0, 0, -1], angle=0).elements
+            else:
+                x, y, z = i * 7, i * 7 + 3, i * 7 + 7
+                rot = goal["state_desired_goal"][y:z]
+            obji_xyz = goal["state_desired_goal"][x:y]
             self.sim.data.qpos[self._n_joints + i * 7: self._n_joints + 3 + i * 7] = obji_xyz
             self.sim.data.qpos[self._n_joints + 3 + i * 7: self._n_joints + 7 + i * 7] = rot
-
+        self.step(self.action_space.sample())
         u = np.zeros(8)
         self.do_simulation(u)
-
-        # self.sim.data.set_mocap_pos('mocap', np.array([0, 0, 2]))
-        # self.sim.data.set_mocap_quat('mocap', zangle_to_quat(np.random.uniform(low_bound[3], high_bound[3])))
-
-        # placing objects then resetting to neutral risks bad contacts
-        # try:
-        #     for _ in range(5):
-        #         self.sim.step()
-        #     self.sim.data.qpos[:9] = NEUTRAL_JOINTS
-        #     for _ in range(5):
-        #         self.sim.step()
-        # except MujocoException:
-        #     return self.reset()
-        # if self.randomize_initial_pos:
-        #     xyz = np.random.uniform(low_bound[:3], high_bound[:3])
-        #     self.sim.data.set_mocap_pos('mocap', xyz)
-        #     self.sim.data.set_mocap_quat('mocap', zangle_to_quat(np.random.uniform(low_bound[3], high_bound[3])))
-        # else:
-        #     self.sim.data.set_mocap_pos('mocap', np.array([0, 0.5, 0]))
-        #     self.sim.data.set_mocap_quat('mocap', zangle_to_quat(np.pi))
-        # # reset gripper
-        # self.sim.data.qpos[7:9] = NEUTRAL_JOINTS[7:9]
-        # self.sim.data.ctrl[:] = [-1, 1]
-
-        # finger_force = np.zeros(2)
-        # for _ in range(self.skip_first):
-        #     for _ in range(20):
-        #         # self._clip_gripper()
-        #         try:
-        #             self.sim.step()
-        #         except MujocoException:
-        #             # if randomly generated start causes 'bad' contacts Mujoco will error. Have to reset again
-        #             print('except')
-        #             return self.reset()
-
-        #     if self.finger_sensors:
-        #         finger_force += self.sim.data.sensordata[:2]
-        # finger_force /= 10 * self.skip_first
-        # self._init_dynamics()
-
         obs = self._get_obs()
-        # print(obs["state_observation"][3:])
         return obs
 
     def sample_goals(self, batch_size):
@@ -545,6 +487,7 @@
                 goal[i] = np.concatenate((obji_xyz, rand_quat))
             else:
                 goal[i] = obji_xyz
+
         return goal.flatten()
 
 
@@ -555,23 +498,34 @@
         num_objects=3,
         object_meshes=None,
         randomize_initial_pos=False,
+        # match_orientation=True,
         fix_z=True,
         fix_gripper=True,
         fix_rotation=True,
+        seed=1
     )
     env = ImageEnv(env,
         non_presampled_goal_img_is_garbage=True,
         recompute_reward=False,
         init_camera=sawyer_pusher_camera_upright_v2,
     )
-    for i in range(10000):
-        a = np.random.uniform(-1, 1, 5)
-        o, _, _, _ = env.step(a)
-        if i % 10 == 0:
-            env.reset()
-
-        img = o["image_observation"].transpose().reshape(84, 84, 3)
-        cv2.imshow('window', img)
+    N = 10000
+    images = []
+    filename = "/tmp/MultiSawyerEnv_" + str(N) + ".npy"
+    for i in range(N):
+        print(i)
+        goal = env.sample_goals(1)
+        img = goal['image_desired_goal'][0].reshape(84, 84, 3)
+        img = img[:,:,::-1]
+        cv2.imshow('img', img)
         cv2.waitKey(100)
 
-
+        #images.append((img).transpose().flatten()/255.0)
+    dataset = np.array(images)
+    now = time.time()
+    print("done making training data", filename, time.time() - now, "mean", dataset.mean())
+    np.save(filename, dataset)
+
+
+
+
