--- conflicted
+++ resolved
@@ -51,14 +51,8 @@
         #img = env.render()
         #images.append(img)
 
-<<<<<<< HEAD
-        action = np.append(action, [grip])
-
-        env.step(action)
-=======
         next_state, reward, done, info = env.step(action)
         grasping_data.append(next_state)
->>>>>>> 568bd030
         grasping_data.append(action)
         grasping_data.append(reward)
         grasping_data.append(done)
