import random

import cv2
import mujoco_py
import numpy as np
import warnings
from PIL import Image
from gym.spaces import Box, Dict

from multiworld.core.multitask_env import MultitaskEnv
from multiworld.core.wrapper_env import ProxyEnv
from multiworld.envs.env_util import concatenate_box_spaces
from multiworld.envs.env_util import get_stat_in_paths, create_stats_ordered_dict

<<<<<<< HEAD
class ImageEnv(ProxyEnv):
=======

class ImageEnv(ProxyEnv, MultitaskEnv):
>>>>>>> f78fb017
    def __init__(
            self,
            wrapped_env,
            imsize=84, #84,
            init_camera=None,
            transpose=False,
            grayscale=False,
            normalize=False,
            reward_type='wrapped_env',
            threshold=10,
            image_length=None,
            presampled_goals=None,
    ):
        self.quick_init(locals())
        super().__init__(wrapped_env)
        self.wrapped_env.hide_goal_markers = True
        self.imsize = imsize
        self.init_camera = init_camera
        self.transpose = transpose
        self.grayscale = grayscale
        self.normalize = normalize

        if image_length is not None:
            self.image_length = image_length
        else:
            if grayscale:
                self.image_length = self.imsize * self.imsize
            else:
                self.image_length = 3 * self.imsize * self.imsize
        self.channels = 1 if grayscale else 3

        # This is torch format rather than PIL image
        self.image_shape = (self.imsize, self.imsize)
        # Flattened past image queue
        # init camera
        if init_camera is not None:
            sim = self._wrapped_env.initialize_camera(init_camera)
            # viewer = mujoco_py.MjRenderContextOffscreen(sim, device_id=-1)
            # init_camera(viewer.cam)
            # sim.add_render_context(viewer)
        self._render_local = False
        img_space = Box(0, 1, (self.image_length,))
        self._img_goal = None
        spaces = self.wrapped_env.observation_space.spaces
        spaces['observation'] = img_space
        spaces['desired_goal'] = img_space
        spaces['achieved_goal'] = img_space
        spaces['image_observation'] = img_space
        spaces['image_desired_goal'] = img_space
        spaces['image_achieved_goal'] = img_space

        self.return_image_proprio = False
        if 'proprio_observation' in spaces.keys():
            self.return_image_proprio = True
            spaces['image_proprio_observation'] = concatenate_box_spaces(
                spaces['image_observation'],
                spaces['proprio_observation']
            )
            spaces['image_proprio_desired_goal'] = concatenate_box_spaces(
                spaces['image_desired_goal'],
                spaces['proprio_desired_goal']
            )
            spaces['image_proprio_achieved_goal'] = concatenate_box_spaces(
                spaces['image_achieved_goal'],
                spaces['proprio_achieved_goal']
            )

        self.observation_space = Dict(spaces)
        self.action_space = self.wrapped_env.action_space
        self.reward_type = reward_type
        self.threshold = threshold
        self.num_goals_presampled = 0

    def set_presampled_goals(self, presampled_goals):
        self._presampled_goals = presampled_goals
        self.num_goals_presampled = presampled_goals[random.choice(list(presampled_goals))].shape[0]

    def step(self, action):
        obs, reward, done, info = self.wrapped_env.step(action)
        new_obs = self._update_obs(obs)
        reward = self.compute_reward(action, new_obs)
        self._update_info(info, obs)
        return new_obs, reward, done, info

    def _update_info(self, info, obs):
        achieved_goal = obs['image_achieved_goal']
        desired_goal = self._img_goal
        image_dist = np.linalg.norm(achieved_goal-desired_goal)
        image_success = (image_dist<self.threshold).astype(float)-1
        info['image_dist'] = image_dist
        info['image_success'] = image_success

    def reset(self):
        obs = self.wrapped_env.reset()
        if self.num_goals_presampled > 0:
            goal = self.sample_goal()
            self._img_goal = goal['image_desired_goal']
            self.wrapped_env.set_goal(goal)
            for key in goal:
                obs[key] = goal[key]
        else:
            env_state = self.wrapped_env.get_env_state()
            self.wrapped_env.set_to_goal(self.wrapped_env.get_goal())
            self._img_goal = self._get_flat_img()
            self.wrapped_env.set_env_state(env_state)
        return self._update_obs(obs)

    def _get_obs(self):
        return self._update_obs(self.wrapped_env._get_obs())

    def _update_obs(self, obs):
        img_obs = self._get_flat_img()
        obs['image_observation'] = img_obs
        obs['image_desired_goal'] = self._img_goal
        obs['image_achieved_goal'] = img_obs
        obs['observation'] = img_obs
        obs['desired_goal'] = self._img_goal
        obs['achieved_goal'] = img_obs

        if self.return_image_proprio:
            obs['image_proprio_observation'] = np.concatenate(
                (obs['image_observation'], obs['proprio_observation'])
            )
            obs['image_proprio_desired_goal'] = np.concatenate(
                (obs['image_desired_goal'], obs['proprio_desired_goal'])
            )
            obs['image_proprio_achieved_goal'] = np.concatenate(
                (obs['image_achieved_goal'], obs['proprio_achieved_goal'])
            )

        return obs

    def _get_flat_img(self):
        # returns the image as a torch format np array
<<<<<<< HEAD
        image_obs = self._wrapped_env.get_image()
        return self.transform_image(image_obs)

    def transform_image(self, img):
        if img is None:
            return None

=======
        image_obs = self._wrapped_env.get_image(
            width=self.imsize,
            height=self.imsize,
        )
>>>>>>> f78fb017
        if self._render_local:
            cv2.imshow('env', img)
            cv2.waitKey(1)
        if self.grayscale:
            img = Image.fromarray(img).convert('L')
            img = np.array(img)
        if self.normalize:
            img = img / 255.0
        if self.transpose:
            if img.ndim == 3:
                img = img.transpose((2, 0, 1))
            else:
                img = img.transpose()
        return img.flatten()

    def render(self):
        self.wrapped_env.render()

    def enable_render(self):
        self._render_local = True

    """
    Multitask functions
    """
    def get_goal(self):
        goal = self.wrapped_env.get_goal()
        goal['desired_goal'] = self._img_goal
        goal['image_desired_goal'] = self._img_goal
        return goal

    def set_goal(self, goal):
        ''' Assume goal contains both image_desired_goal and any goals required for wrapped envs'''
        self._img_goal = goal['image_desired_goal']
        self.wrapped_env.set_goal(goal)

    def sample_goals(self, batch_size):
        if self.num_goals_presampled > 0:
            idx = np.random.randint(0, self.num_goals_presampled, batch_size)
            sampled_goals = {
                k: v[idx] for k, v in self._presampled_goals.items()
            }
            return sampled_goals
        if batch_size > 1:
            warnings.warn("Sampling goal images is slow")
        img_goals = np.zeros((batch_size, self.image_length))
        goals = self.wrapped_env.sample_goals(batch_size)
        for i in range(batch_size):
            goal = self.unbatchify_dict(goals, i)
            self.wrapped_env.set_to_goal(goal)
            img_goals[i, :] = self._get_flat_img()
        goals['desired_goal'] = img_goals
        goals['image_desired_goal'] = img_goals
        return goals

    def compute_rewards(self, actions, obs):
        achieved_goals = obs['achieved_goal']
        desired_goals = obs['desired_goal']
        dist = np.linalg.norm(achieved_goals - desired_goals, axis=1)
        if self.reward_type=='image_distance':
            return -dist
        elif self.reward_type=='image_sparse':
            return (dist<self.threshold).astype(float)-1
        elif self.reward_type=='wrapped_env':
            return self.wrapped_env.compute_rewards(actions, obs)
        else:
            raise NotImplementedError()

<<<<<<< HEAD
=======
    def get_diagnostics(self, paths, **kwargs):
        statistics = self.wrapped_env.get_diagnostics(paths, **kwargs)
        for stat_name_in_paths in ["image_dist", "image_success"]:
            stats = get_stat_in_paths(paths, 'env_infos', stat_name_in_paths)
            statistics.update(create_stats_ordered_dict(
                stat_name_in_paths,
                stats,
                always_show_all_stats=True,
            ))
            final_stats = [s[-1] for s in stats]
            statistics.update(create_stats_ordered_dict(
                "Final " + stat_name_in_paths,
                final_stats,
                always_show_all_stats=True,
            ))
        return statistics
>>>>>>> f78fb017

def normalize_image(image):
    assert image.dtype == np.uint8
    return np.float64(image) / 255.0

def unormalize_image(image):
    assert image.dtype != np.uint8
    return np.uint8(image * 255.0)<|MERGE_RESOLUTION|>--- conflicted
+++ resolved
@@ -12,12 +12,7 @@
 from multiworld.envs.env_util import concatenate_box_spaces
 from multiworld.envs.env_util import get_stat_in_paths, create_stats_ordered_dict
 
-<<<<<<< HEAD
-class ImageEnv(ProxyEnv):
-=======
-
 class ImageEnv(ProxyEnv, MultitaskEnv):
->>>>>>> f78fb017
     def __init__(
             self,
             wrapped_env,
@@ -152,20 +147,16 @@
 
     def _get_flat_img(self):
         # returns the image as a torch format np array
-<<<<<<< HEAD
-        image_obs = self._wrapped_env.get_image()
-        return self.transform_image(image_obs)
-
-    def transform_image(self, img):
-        if img is None:
-            return None
-
-=======
         image_obs = self._wrapped_env.get_image(
             width=self.imsize,
             height=self.imsize,
         )
->>>>>>> f78fb017
+        return self.transform_image(image_obs)
+
+    def transform_image(self, img):
+        if img is None:
+            return None
+
         if self._render_local:
             cv2.imshow('env', img)
             cv2.waitKey(1)
@@ -233,8 +224,6 @@
         else:
             raise NotImplementedError()
 
-<<<<<<< HEAD
-=======
     def get_diagnostics(self, paths, **kwargs):
         statistics = self.wrapped_env.get_diagnostics(paths, **kwargs)
         for stat_name_in_paths in ["image_dist", "image_success"]:
@@ -251,7 +240,6 @@
                 always_show_all_stats=True,
             ))
         return statistics
->>>>>>> f78fb017
 
 def normalize_image(image):
     assert image.dtype == np.uint8
