--- conflicted
+++ resolved
@@ -3,15 +3,10 @@
     <include file="shared_config.xml"></include>
     <worldbody>
         <include file="sawyer_xyz_base_russell.xml"></include>
-<<<<<<< HEAD
-        <body name="wall" pos="0 0.6 0.03">
-                <geom type="box" pos="0 0 0" size="0.2 0.04 0.03"
-=======
-        <body name="wall" pos="0 0.6 0.02">
-                <geom type="box" pos="0 0 0" size="0.2 0.04 0.02"
->>>>>>> 0601fa23
-                      rgba=".6 .6 .5 1" contype="15" conaffinity="15" />
-        </body>
+        <!--<body name="wall" pos="0 0.6 0.02">-->
+                <!--<geom type="box" pos="0 0 0" size="0.2 0.04 0.02"-->
+                      <!--rgba=".6 .6 .5 1" contype="15" conaffinity="15" />-->
+        <!--</body>-->
         <body name="obj" pos="0 0 0.1">
             <joint name="objjoint" type="free" limited='false' damping="0" armature="0" />
             <inertial pos="0 0 0" mass="0.01" diaginertia="100000 100000 100000"/>
