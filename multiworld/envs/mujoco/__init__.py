import gym
from gym.envs.registration import register
import logging

LOGGER = logging.getLogger(__name__)

_REGISTERED = False


def register_custom_envs():
    global _REGISTERED
    if _REGISTERED:
        return
    _REGISTERED = True

    LOGGER.info("Registering multiworld mujoco gym environments")

    """
    Reaching tasks
    """

    register(
        id='SawyerReachXYEnv-v1',
        entry_point='multiworld.envs.mujoco.sawyer_xyz.sawyer_reach:SawyerReachXYEnv',
        tags={
            'git-commit-hash': '2d95c75',
            'author': 'murtaza'
        },
        kwargs={
            'hide_goal_markers': True,
<<<<<<< HEAD
            'norm_order':2,
        },
    )

    register(
        id='Image48SawyerReachXYEnv-v0',
        entry_point=create_image_48_sawyer_reach_xy_env_v0,
        tags={
            'git-commit-hash': '2d95c75',
            'author': 'vitchyr'
        },
    )
    register(
        id='Image84SawyerReachXYEnv-v0',
        entry_point=create_image_84_sawyer_reach_xy_env_v0,
        tags={
            'git-commit-hash': '2d95c75',
            'author': 'vitchyr'
        },
    )

    """
    Pushing Tasks, XY
    
    """

    register(
        id='SawyerPushAndReachEnvEasy-v0',
        entry_point='multiworld.envs.mujoco.sawyer_xyz'
                    '.sawyer_push_and_reach_env:SawyerPushAndReachXYEnv',
        tags={
            'git-commit-hash': 'ddd73dc',
            'author': 'murtaza',
        },
        kwargs=dict(
            goal_low=(-0.15, 0.4, 0.02, -.1, .45),
            goal_high=(0.15, 0.7, 0.02, .1, .65),
            puck_low=(-.1, .45),
            puck_high=(.1, .65),
            hand_low=(-0.15, 0.4, 0.02),
            hand_high=(0.15, .7, 0.02),
            norm_order=2,
            xml_path='sawyer_xyz/sawyer_push_puck.xml',
            reward_type='state_distance',
            reset_free=False,
            clamp_puck_on_step=True,
        )
    )

    register(
        id='SawyerPushAndReachEnvMedium-v0',
        entry_point='multiworld.envs.mujoco.sawyer_xyz'
                    '.sawyer_push_and_reach_env:SawyerPushAndReachXYEnv',
        tags={
            'git-commit-hash': 'ddd73dc',
            'author': 'murtaza',
        },
        kwargs=dict(
            goal_low=(-0.2, 0.35, 0.02, -.15, .4),
            goal_high=(0.2, 0.75, 0.02, .15, .7),
            puck_low=(-.15, .4),
            puck_high=(.15, .7),
            hand_low=(-0.2, 0.35, 0.05),
            hand_high=(0.2, .75, 0.3),
            norm_order=2,
            xml_path='sawyer_xyz/sawyer_push_puck.xml',
            reward_type='state_distance',
            reset_free=False,
            clamp_puck_on_step=True,
        )
    )

    register(
        id='SawyerPushAndReachEnvHard-v0',
=======
            'norm_order': 2,
        },
    )

    register(
        id='Image48SawyerReachXYEnv-v1',
        entry_point=create_image_48_sawyer_reach_xy_env_v1,
        tags={
            'git-commit-hash': '2d95c75',
            'author': 'murtaza'
        },
    )
    register(
        id='Image84SawyerReachXYEnv-v1',
        entry_point=create_image_84_sawyer_reach_xy_env_v1,
        tags={
            'git-commit-hash': '2d95c75',
            'author': 'murtaza'
        },
    )


    """
    Pushing Tasks, XY
    
    """

    register(
        id='SawyerPushAndReachEnvEasy-v0',
>>>>>>> e4a86fa2
        entry_point='multiworld.envs.mujoco.sawyer_xyz'
                    '.sawyer_push_and_reach_env:SawyerPushAndReachXYEnv',
        tags={
            'git-commit-hash': 'ddd73dc',
            'author': 'murtaza',
        },
        kwargs=dict(
<<<<<<< HEAD
            goal_low=(-0.25, 0.3, 0.02, -.2, .35),
            goal_high=(0.25, 0.8, 0.02, .2, .75),
            puck_low=(-.2, .35),
            puck_high=(.2, .75),
            hand_low=(-0.25, 0.3, 0.02),
            hand_high=(0.25, .8, 0.02),
=======
            goal_low=(-0.15, 0.4, 0.02, -.1, .45),
            goal_high=(0.15, 0.7, 0.02, .1, .65),
            puck_low=(-.1, .45),
            puck_high=(.1, .65),
            hand_low=(-0.15, 0.4, 0.02),
            hand_high=(0.15, .7, 0.02),
>>>>>>> e4a86fa2
            norm_order=2,
            xml_path='sawyer_xyz/sawyer_push_puck.xml',
            reward_type='state_distance',
            reset_free=False,
            clamp_puck_on_step=True,
        )
    )

<<<<<<< HEAD
    """
    Pushing tasks, XY, Arena
    """
    register(
        id='SawyerPushAndReachArenaEnv-v0',
        entry_point='multiworld.envs.mujoco.sawyer_xyz'
                    '.sawyer_push_and_reach_env:SawyerPushAndReachXYEnv',
        tags={
            'git-commit-hash': 'dea1627',
            'author': 'murtaza',
        },
        kwargs=dict(
            goal_low=(-0.25, 0.3, 0.02, -.2, .4),
            goal_high=(0.25, 0.875, 0.02, .2, .8),
            puck_low=(-.4, .2),
            puck_high=(.4, 1),
            hand_low=(-0.28, 0.3, 0.05),
            hand_high=(0.28, 0.9, 0.3),
            norm_order=2,
            xml_path='sawyer_xyz/sawyer_push_puck_arena.xml',
            reward_type='state_distance',
            reset_free=False,
=======
    register(
        id='SawyerPushAndReachEnvMedium-v0',
        entry_point='multiworld.envs.mujoco.sawyer_xyz'
                    '.sawyer_push_and_reach_env:SawyerPushAndReachXYEnv',
        tags={
            'git-commit-hash': 'ddd73dc',
            'author': 'murtaza',
        },
        kwargs=dict(
            goal_low=(-0.2, 0.35, 0.02, -.15, .4),
            goal_high=(0.2, 0.75, 0.02, .15, .7),
            puck_low=(-.15, .4),
            puck_high=(.15, .7),
            hand_low=(-0.2, 0.35, 0.05),
            hand_high=(0.2, .75, 0.3),
            norm_order=2,
            xml_path='sawyer_xyz/sawyer_push_puck.xml',
            reward_type='state_distance',
            reset_free=False,
            clamp_puck_on_step=True,
>>>>>>> e4a86fa2
        )
    )

    register(
<<<<<<< HEAD
        id='SawyerPushAndReachArenaResetFreeEnv-v0',
        entry_point='multiworld.envs.mujoco.sawyer_xyz'
                    '.sawyer_push_and_reach_env:SawyerPushAndReachXYEnv',
        tags={
            'git-commit-hash': 'dea1627',
            'author': 'murtaza',
        },
        kwargs=dict(
            goal_low=(-0.25, 0.3, 0.02, -.2, .4),
            goal_high=(0.25, 0.875, 0.02, .2, .8),
            puck_low=(-.4, .2),
            puck_high=(.4, 1),
            hand_low=(-0.28, 0.3, 0.05),
            hand_high=(0.28, 0.9, 0.3),
            norm_order=2,
            xml_path='sawyer_xyz/sawyer_push_puck_arena.xml',
            reward_type='state_distance',
            reset_free=True,
=======
        id='SawyerPushAndReachEnvHard-v0',
        entry_point='multiworld.envs.mujoco.sawyer_xyz'
                    '.sawyer_push_and_reach_env:SawyerPushAndReachXYEnv',
        tags={
            'git-commit-hash': 'ddd73dc',
            'author': 'murtaza',
        },
        kwargs=dict(
            goal_low=(-0.25, 0.3, 0.02, -.2, .35),
            goal_high=(0.25, 0.8, 0.02, .2, .75),
            puck_low=(-.2, .35),
            puck_high=(.2, .75),
            hand_low=(-0.25, 0.3, 0.02),
            hand_high=(0.25, .8, 0.02),
            norm_order=2,
            xml_path='sawyer_xyz/sawyer_push_puck.xml',
            reward_type='state_distance',
            reset_free=False,
            clamp_puck_on_step=True,
>>>>>>> e4a86fa2
        )
    )

    """
    Pushing tasks, XY, Arena
    """
    register(
<<<<<<< HEAD
        id='SawyerPushAndReachSmallArenaEnv-v0',
        entry_point='multiworld.envs.mujoco.sawyer_xyz'
                    '.sawyer_push_and_reach_env:SawyerPushAndReachXYEnv',
        tags={
            'git-commit-hash': '7256aaf',
            'author': 'murtaza',
        },
        kwargs=dict(
            goal_low=(-0.15, 0.4, 0.02, -.1, .5),
            goal_high=(0.15, 0.75, 0.02, .1, .7),
            puck_low=(-.3, .25),
            puck_high=(.3, .9),
            hand_low=(-0.15, 0.4, 0.05),
            hand_high=(0.15, .75, 0.3),
            norm_order=2,
            xml_path='sawyer_xyz/sawyer_push_puck_small_arena.xml',
            reward_type='state_distance',
            reset_free=False,
            clamp_puck_on_step=False,
=======
        id='SawyerPushAndReachArenaEnv-v0',
        entry_point='multiworld.envs.mujoco.sawyer_xyz'
                    '.sawyer_push_and_reach_env:SawyerPushAndReachXYEnv',
        tags={
            'git-commit-hash': 'dea1627',
            'author': 'murtaza',
        },
        kwargs=dict(
            goal_low=(-0.25, 0.3, 0.02, -.2, .4),
            goal_high=(0.25, 0.875, 0.02, .2, .8),
            puck_low=(-.4, .2),
            puck_high=(.4, 1),
            hand_low=(-0.28, 0.3, 0.05),
            hand_high=(0.28, 0.9, 0.3),
            norm_order=2,
            xml_path='sawyer_xyz/sawyer_push_puck_arena.xml',
            reward_type='state_distance',
            reset_free=False,
>>>>>>> e4a86fa2
        )
    )

    register(
<<<<<<< HEAD
        id='SawyerPushAndReachSmallArenaResetFreeEnv-v0',
        entry_point='multiworld.envs.mujoco.sawyer_xyz'
                    '.sawyer_push_and_reach_env:SawyerPushAndReachXYEnv',
        tags={
            'git-commit-hash': '7256aaf',
            'author': 'murtaza',
        },
        kwargs=dict(
            goal_low=(-0.15, 0.4, 0.02, -.1, .5),
            goal_high=(0.15, 0.75, 0.02, .1, .7),
            puck_low=(-.3, .25),
            puck_high=(.3, .9),
            hand_low=(-0.15, 0.4, 0.05),
            hand_high=(0.15, .75, 0.3),
            norm_order=2,
            xml_path='sawyer_xyz/sawyer_push_puck_small_arena.xml',
=======
        id='SawyerPushAndReachArenaResetFreeEnv-v0',
        entry_point='multiworld.envs.mujoco.sawyer_xyz'
                    '.sawyer_push_and_reach_env:SawyerPushAndReachXYEnv',
        tags={
            'git-commit-hash': 'dea1627',
            'author': 'murtaza',
        },
        kwargs=dict(
            goal_low=(-0.25, 0.3, 0.02, -.2, .4),
            goal_high=(0.25, 0.875, 0.02, .2, .8),
            puck_low=(-.4, .2),
            puck_high=(.4, 1),
            hand_low=(-0.28, 0.3, 0.05),
            hand_high=(0.28, 0.9, 0.3),
            norm_order=2,
            xml_path='sawyer_xyz/sawyer_push_puck_arena.xml',
>>>>>>> e4a86fa2
            reward_type='state_distance',
            reset_free=True,
            clamp_puck_on_step=False,
        )
    )

<<<<<<< HEAD
    """
    Door Hook Env
    """

    register(
        id='SawyerDoorHookEnv-v0',
=======
    register(
        id='SawyerPushAndReachSmallArenaEnv-v0',
>>>>>>> e4a86fa2
        entry_point='multiworld.envs.mujoco.sawyer_xyz'
                    '.sawyer_push_and_reach_env:SawyerPushAndReachXYEnv',
        tags={
<<<<<<< HEAD
            'git-commit-hash': '15b48d5',
            'author': 'murtaza',
        },
        kwargs=dict(
            goal_low=(-0.1, 0.45, 0.1, 0),
            goal_high=(0.05, 0.65, .25, .83),
            hand_low=(-0.1, 0.45, 0.1),
            hand_high=(0.05, 0.65, .25),
            max_angle=.83,
            xml_path='sawyer_xyz/sawyer_door_pull_hook.xml',
            reward_type='angle_diff_and_hand_distance',
            reset_free=False,
=======
            'git-commit-hash': '7256aaf',
            'author': 'murtaza',
        },
        kwargs=dict(
            goal_low=(-0.15, 0.4, 0.02, -.1, .5),
            goal_high=(0.15, 0.75, 0.02, .1, .7),
            puck_low=(-.3, .25),
            puck_high=(.3, .9),
            hand_low=(-0.15, 0.4, 0.05),
            hand_high=(0.15, .75, 0.3),
            norm_order=2,
            xml_path='sawyer_xyz/sawyer_push_puck_small_arena.xml',
            reward_type='state_distance',
            reset_free=False,
            clamp_puck_on_step=False,
>>>>>>> e4a86fa2
        )
    )

    register(
<<<<<<< HEAD
        id='SawyerDoorHookResetFreeEnv-v0',
=======
        id='SawyerPushAndReachSmallArenaResetFreeEnv-v0',
>>>>>>> e4a86fa2
        entry_point='multiworld.envs.mujoco.sawyer_xyz'
                    '.sawyer_push_and_reach_env:SawyerPushAndReachXYEnv',
        tags={
<<<<<<< HEAD
            'git-commit-hash': '15b48d5',
            'author': 'murtaza',
        },
        kwargs=dict(
            goal_low=(-0.1, 0.45, 0.1, 0),
            goal_high=(0.05, 0.65, .25, .83),
            hand_low=(-0.1, 0.45, 0.1),
            hand_high=(0.05, 0.65, .25),
            max_angle=.83,
            xml_path='sawyer_xyz/sawyer_door_pull_hook.xml',
            reward_type='angle_diff_and_hand_distance',
=======
            'git-commit-hash': '7256aaf',
            'author': 'murtaza',
        },
        kwargs=dict(
            goal_low=(-0.15, 0.4, 0.02, -.1, .5),
            goal_high=(0.15, 0.75, 0.02, .1, .7),
            puck_low=(-.3, .25),
            puck_high=(.3, .9),
            hand_low=(-0.15, 0.4, 0.05),
            hand_high=(0.15, .75, 0.3),
            norm_order=2,
            xml_path='sawyer_xyz/sawyer_push_puck_small_arena.xml',
            reward_type='state_distance',
>>>>>>> e4a86fa2
            reset_free=True,
            clamp_puck_on_step=False,
        )
    )

    """
    Pick and Place
    """
    register(
        id='SawyerPickupEnv-v0',
        entry_point='multiworld.envs.mujoco.sawyer_xyz'
                    '.sawyer_pick_and_place:SawyerPickAndPlaceEnv',
        tags={
            'git-commit-hash': '30f23f7',
            'author': 'steven',
        },
        kwargs=dict(
            hand_low=(-0.1, 0.55, 0.05),
            hand_high=(0.0, 0.65, 0.2),
            action_scale=0.02,
            hide_goal_markers=True,
        )

    )


<<<<<<< HEAD
def create_image_48_sawyer_reach_xy_env_v0():
=======
def create_image_48_sawyer_reach_xy_env_v1():
>>>>>>> e4a86fa2
    from multiworld.core.image_env import ImageEnv
    from multiworld.envs.mujoco.cameras import sawyer_xyz_reacher_camera_v0

    wrapped_env = gym.make('SawyerReachXYEnv-v1')
    return ImageEnv(
        wrapped_env,
        48,
        init_camera=sawyer_xyz_reacher_camera_v0,
        transpose=True,
        normalize=True,
    )


def create_image_84_sawyer_reach_xy_env_v1():
    from multiworld.core.image_env import ImageEnv
    from multiworld.envs.mujoco.cameras import sawyer_xyz_reacher_camera_v0

    wrapped_env = gym.make('SawyerReachXYEnv-v1')
    return ImageEnv(
        wrapped_env,
        84,
        init_camera=sawyer_xyz_reacher_camera_v0,
        transpose=True,
        normalize=True,
    )

def create_image_48_sawyer_push_and_reach_arena_env_v0():
    from multiworld.core.image_env import ImageEnv
    from multiworld.envs.mujoco.cameras import sawyer_pusher_camera_upright_v2

    wrapped_env = gym.make('SawyerPushAndReachArenaEnv-v0')
    return ImageEnv(
        wrapped_env,
        48,
        init_camera=sawyer_pusher_camera_upright_v2,
        transpose=True,
        normalize=True,
    )

def create_image_48_sawyer_push_and_reach_arena_env_reset_free_v0():
    from multiworld.core.image_env import ImageEnv
    from multiworld.envs.mujoco.cameras import sawyer_pusher_camera_upright_v2

    wrapped_env = gym.make('SawyerPushAndReachArenaResetFreeEnv-v0')
    return ImageEnv(
        wrapped_env,
        48,
        init_camera=sawyer_pusher_camera_upright_v2,
        transpose=True,
        normalize=True,
    )

register_custom_envs()<|MERGE_RESOLUTION|>--- conflicted
+++ resolved
@@ -28,27 +28,27 @@
         },
         kwargs={
             'hide_goal_markers': True,
-<<<<<<< HEAD
-            'norm_order':2,
-        },
-    )
-
-    register(
-        id='Image48SawyerReachXYEnv-v0',
-        entry_point=create_image_48_sawyer_reach_xy_env_v0,
+            'norm_order': 2,
+        },
+    )
+
+    register(
+        id='Image48SawyerReachXYEnv-v1',
+        entry_point=create_image_48_sawyer_reach_xy_env_v1,
         tags={
             'git-commit-hash': '2d95c75',
-            'author': 'vitchyr'
-        },
-    )
-    register(
-        id='Image84SawyerReachXYEnv-v0',
-        entry_point=create_image_84_sawyer_reach_xy_env_v0,
+            'author': 'murtaza'
+        },
+    )
+    register(
+        id='Image84SawyerReachXYEnv-v1',
+        entry_point=create_image_84_sawyer_reach_xy_env_v1,
         tags={
             'git-commit-hash': '2d95c75',
-            'author': 'vitchyr'
-        },
-    )
+            'author': 'murtaza'
+        },
+    )
+
 
     """
     Pushing Tasks, XY
@@ -103,37 +103,6 @@
 
     register(
         id='SawyerPushAndReachEnvHard-v0',
-=======
-            'norm_order': 2,
-        },
-    )
-
-    register(
-        id='Image48SawyerReachXYEnv-v1',
-        entry_point=create_image_48_sawyer_reach_xy_env_v1,
-        tags={
-            'git-commit-hash': '2d95c75',
-            'author': 'murtaza'
-        },
-    )
-    register(
-        id='Image84SawyerReachXYEnv-v1',
-        entry_point=create_image_84_sawyer_reach_xy_env_v1,
-        tags={
-            'git-commit-hash': '2d95c75',
-            'author': 'murtaza'
-        },
-    )
-
-
-    """
-    Pushing Tasks, XY
-    
-    """
-
-    register(
-        id='SawyerPushAndReachEnvEasy-v0',
->>>>>>> e4a86fa2
         entry_point='multiworld.envs.mujoco.sawyer_xyz'
                     '.sawyer_push_and_reach_env:SawyerPushAndReachXYEnv',
         tags={
@@ -141,21 +110,12 @@
             'author': 'murtaza',
         },
         kwargs=dict(
-<<<<<<< HEAD
             goal_low=(-0.25, 0.3, 0.02, -.2, .35),
             goal_high=(0.25, 0.8, 0.02, .2, .75),
             puck_low=(-.2, .35),
             puck_high=(.2, .75),
             hand_low=(-0.25, 0.3, 0.02),
             hand_high=(0.25, .8, 0.02),
-=======
-            goal_low=(-0.15, 0.4, 0.02, -.1, .45),
-            goal_high=(0.15, 0.7, 0.02, .1, .65),
-            puck_low=(-.1, .45),
-            puck_high=(.1, .65),
-            hand_low=(-0.15, 0.4, 0.02),
-            hand_high=(0.15, .7, 0.02),
->>>>>>> e4a86fa2
             norm_order=2,
             xml_path='sawyer_xyz/sawyer_push_puck.xml',
             reward_type='state_distance',
@@ -164,7 +124,6 @@
         )
     )
 
-<<<<<<< HEAD
     """
     Pushing tasks, XY, Arena
     """
@@ -187,33 +146,10 @@
             xml_path='sawyer_xyz/sawyer_push_puck_arena.xml',
             reward_type='state_distance',
             reset_free=False,
-=======
-    register(
-        id='SawyerPushAndReachEnvMedium-v0',
-        entry_point='multiworld.envs.mujoco.sawyer_xyz'
-                    '.sawyer_push_and_reach_env:SawyerPushAndReachXYEnv',
-        tags={
-            'git-commit-hash': 'ddd73dc',
-            'author': 'murtaza',
-        },
-        kwargs=dict(
-            goal_low=(-0.2, 0.35, 0.02, -.15, .4),
-            goal_high=(0.2, 0.75, 0.02, .15, .7),
-            puck_low=(-.15, .4),
-            puck_high=(.15, .7),
-            hand_low=(-0.2, 0.35, 0.05),
-            hand_high=(0.2, .75, 0.3),
-            norm_order=2,
-            xml_path='sawyer_xyz/sawyer_push_puck.xml',
-            reward_type='state_distance',
-            reset_free=False,
-            clamp_puck_on_step=True,
->>>>>>> e4a86fa2
-        )
-    )
-
-    register(
-<<<<<<< HEAD
+        )
+    )
+
+    register(
         id='SawyerPushAndReachArenaResetFreeEnv-v0',
         entry_point='multiworld.envs.mujoco.sawyer_xyz'
                     '.sawyer_push_and_reach_env:SawyerPushAndReachXYEnv',
@@ -232,35 +168,11 @@
             xml_path='sawyer_xyz/sawyer_push_puck_arena.xml',
             reward_type='state_distance',
             reset_free=True,
-=======
-        id='SawyerPushAndReachEnvHard-v0',
-        entry_point='multiworld.envs.mujoco.sawyer_xyz'
-                    '.sawyer_push_and_reach_env:SawyerPushAndReachXYEnv',
-        tags={
-            'git-commit-hash': 'ddd73dc',
-            'author': 'murtaza',
-        },
-        kwargs=dict(
-            goal_low=(-0.25, 0.3, 0.02, -.2, .35),
-            goal_high=(0.25, 0.8, 0.02, .2, .75),
-            puck_low=(-.2, .35),
-            puck_high=(.2, .75),
-            hand_low=(-0.25, 0.3, 0.02),
-            hand_high=(0.25, .8, 0.02),
-            norm_order=2,
-            xml_path='sawyer_xyz/sawyer_push_puck.xml',
-            reward_type='state_distance',
-            reset_free=False,
-            clamp_puck_on_step=True,
->>>>>>> e4a86fa2
-        )
-    )
-
-    """
-    Pushing tasks, XY, Arena
-    """
-    register(
-<<<<<<< HEAD
+            clamp_puck_on_step=False,
+        )
+    )
+
+    register(
         id='SawyerPushAndReachSmallArenaEnv-v0',
         entry_point='multiworld.envs.mujoco.sawyer_xyz'
                     '.sawyer_push_and_reach_env:SawyerPushAndReachXYEnv',
@@ -280,31 +192,10 @@
             reward_type='state_distance',
             reset_free=False,
             clamp_puck_on_step=False,
-=======
-        id='SawyerPushAndReachArenaEnv-v0',
-        entry_point='multiworld.envs.mujoco.sawyer_xyz'
-                    '.sawyer_push_and_reach_env:SawyerPushAndReachXYEnv',
-        tags={
-            'git-commit-hash': 'dea1627',
-            'author': 'murtaza',
-        },
-        kwargs=dict(
-            goal_low=(-0.25, 0.3, 0.02, -.2, .4),
-            goal_high=(0.25, 0.875, 0.02, .2, .8),
-            puck_low=(-.4, .2),
-            puck_high=(.4, 1),
-            hand_low=(-0.28, 0.3, 0.05),
-            hand_high=(0.28, 0.9, 0.3),
-            norm_order=2,
-            xml_path='sawyer_xyz/sawyer_push_puck_arena.xml',
-            reward_type='state_distance',
-            reset_free=False,
->>>>>>> e4a86fa2
-        )
-    )
-
-    register(
-<<<<<<< HEAD
+        )
+    )
+
+    register(
         id='SawyerPushAndReachSmallArenaResetFreeEnv-v0',
         entry_point='multiworld.envs.mujoco.sawyer_xyz'
                     '.sawyer_push_and_reach_env:SawyerPushAndReachXYEnv',
@@ -321,49 +212,25 @@
             hand_high=(0.15, .75, 0.3),
             norm_order=2,
             xml_path='sawyer_xyz/sawyer_push_puck_small_arena.xml',
-=======
-        id='SawyerPushAndReachArenaResetFreeEnv-v0',
-        entry_point='multiworld.envs.mujoco.sawyer_xyz'
-                    '.sawyer_push_and_reach_env:SawyerPushAndReachXYEnv',
-        tags={
-            'git-commit-hash': 'dea1627',
-            'author': 'murtaza',
-        },
-        kwargs=dict(
-            goal_low=(-0.25, 0.3, 0.02, -.2, .4),
-            goal_high=(0.25, 0.875, 0.02, .2, .8),
-            puck_low=(-.4, .2),
-            puck_high=(.4, 1),
-            hand_low=(-0.28, 0.3, 0.05),
-            hand_high=(0.28, 0.9, 0.3),
-            norm_order=2,
-            xml_path='sawyer_xyz/sawyer_push_puck_arena.xml',
->>>>>>> e4a86fa2
             reward_type='state_distance',
             reset_free=True,
             clamp_puck_on_step=False,
         )
     )
 
-<<<<<<< HEAD
     """
     Door Hook Env
     """
 
     register(
         id='SawyerDoorHookEnv-v0',
-=======
-    register(
-        id='SawyerPushAndReachSmallArenaEnv-v0',
->>>>>>> e4a86fa2
-        entry_point='multiworld.envs.mujoco.sawyer_xyz'
-                    '.sawyer_push_and_reach_env:SawyerPushAndReachXYEnv',
-        tags={
-<<<<<<< HEAD
+        entry_point='multiworld.envs.mujoco.sawyer_xyz'
+                    '.sawyer_door_hook:SawyerDoorHookEnv',
+        tags={
             'git-commit-hash': '15b48d5',
             'author': 'murtaza',
         },
-        kwargs=dict(
+        kwargs = dict(
             goal_low=(-0.1, 0.45, 0.1, 0),
             goal_high=(0.05, 0.65, .25, .83),
             hand_low=(-0.1, 0.45, 0.1),
@@ -372,36 +239,14 @@
             xml_path='sawyer_xyz/sawyer_door_pull_hook.xml',
             reward_type='angle_diff_and_hand_distance',
             reset_free=False,
-=======
-            'git-commit-hash': '7256aaf',
-            'author': 'murtaza',
-        },
-        kwargs=dict(
-            goal_low=(-0.15, 0.4, 0.02, -.1, .5),
-            goal_high=(0.15, 0.75, 0.02, .1, .7),
-            puck_low=(-.3, .25),
-            puck_high=(.3, .9),
-            hand_low=(-0.15, 0.4, 0.05),
-            hand_high=(0.15, .75, 0.3),
-            norm_order=2,
-            xml_path='sawyer_xyz/sawyer_push_puck_small_arena.xml',
-            reward_type='state_distance',
-            reset_free=False,
-            clamp_puck_on_step=False,
->>>>>>> e4a86fa2
-        )
-    )
-
-    register(
-<<<<<<< HEAD
+        )
+    )
+
+    register(
         id='SawyerDoorHookResetFreeEnv-v0',
-=======
-        id='SawyerPushAndReachSmallArenaResetFreeEnv-v0',
->>>>>>> e4a86fa2
-        entry_point='multiworld.envs.mujoco.sawyer_xyz'
-                    '.sawyer_push_and_reach_env:SawyerPushAndReachXYEnv',
-        tags={
-<<<<<<< HEAD
+        entry_point='multiworld.envs.mujoco.sawyer_xyz'
+                    '.sawyer_door_hook:SawyerDoorHookEnv',
+        tags={
             'git-commit-hash': '15b48d5',
             'author': 'murtaza',
         },
@@ -413,23 +258,7 @@
             max_angle=.83,
             xml_path='sawyer_xyz/sawyer_door_pull_hook.xml',
             reward_type='angle_diff_and_hand_distance',
-=======
-            'git-commit-hash': '7256aaf',
-            'author': 'murtaza',
-        },
-        kwargs=dict(
-            goal_low=(-0.15, 0.4, 0.02, -.1, .5),
-            goal_high=(0.15, 0.75, 0.02, .1, .7),
-            puck_low=(-.3, .25),
-            puck_high=(.3, .9),
-            hand_low=(-0.15, 0.4, 0.05),
-            hand_high=(0.15, .75, 0.3),
-            norm_order=2,
-            xml_path='sawyer_xyz/sawyer_push_puck_small_arena.xml',
-            reward_type='state_distance',
->>>>>>> e4a86fa2
             reset_free=True,
-            clamp_puck_on_step=False,
         )
     )
 
@@ -454,11 +283,7 @@
     )
 
 
-<<<<<<< HEAD
-def create_image_48_sawyer_reach_xy_env_v0():
-=======
 def create_image_48_sawyer_reach_xy_env_v1():
->>>>>>> e4a86fa2
     from multiworld.core.image_env import ImageEnv
     from multiworld.envs.mujoco.cameras import sawyer_xyz_reacher_camera_v0
 
