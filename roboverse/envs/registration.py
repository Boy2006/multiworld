--- conflicted
+++ resolved
@@ -151,7 +151,7 @@
         'entry_point': ('roboverse.envs.sawyer_soup:SawyerSoupEnv'),
     },
     {
-<<<<<<< HEAD
+
         'id': 'WidowBase-v0',
         'entry_point': ('roboverse.envs.widow_base:WidowBaseEnv'),
     },
@@ -165,15 +165,7 @@
         'entry_point': ('roboverse.envs.widow200_grasp_v2:Widow200GraspV2Env'),
         'kwargs': {'max_force': 100, 'action_scale': 0.05}
     },
-    {
-        'id': 'WidowBoxPackingOne-v0',
-        'entry_point': ('roboverse.envs.widow_box_packing:WidowBoxPackingOneEnv'),
-        'kwargs': {'max_force': 100, 'action_scale': 0.05}
-=======
-        'id': 'SawyerMultiSoup-v0',
-        'entry_point': ('roboverse.envs.sawyer_multi_soup:SawyerMultiSoupEnv'),
->>>>>>> 5c7c0e53
-    },
+
 )
 
 GRASP_V3_ENV_SPECS = []
