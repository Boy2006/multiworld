import gym

BULLET_ENVIRONMENT_SPECS = (
    {
        'id': 'SawyerBase-v0',
        'entry_point': ('roboverse.envs.sawyer_base:SawyerBaseEnv'),
    },
    {
        'id': 'SawyerLift-v0',
        'entry_point': ('roboverse.envs.sawyer_lift:SawyerLiftEnv'),
    },
    {
<<<<<<< HEAD
        'id': 'SawyerGraspOne-v0',
        'entry_point': ('roboverse.envs.sawyer_grasp:SawyerGraspOneEnv'),
        'kwargs': {'action_repeat': 10}
    },
=======
        'id': 'SawyerLid-v0',
        'entry_point': ('roboverse.envs.sawyer_lid:SawyerLidEnv'),
    },
    {
        'id': 'SawyerSoup-v0',
        'entry_point': ('roboverse.envs.sawyer_soup:SawyerSoupEnv'),
    },
    {
        'id': 'ParallelSawyerLift-v0',
        'entry_point': ('roboverse.envs.parallel_env:ParallelEnv'),
        'kwargs': {'env': 'SawyerLift-v0'},
    }
>>>>>>> c4f426ad
)

def register_bullet_environments():
    for bullet_environment in BULLET_ENVIRONMENT_SPECS:
        gym.register(**bullet_environment)

    gym_ids = tuple(
        environment_spec['id']
        for environment_spec in  BULLET_ENVIRONMENT_SPECS)

    return gym_ids

def make(env_name, *args, **kwargs):
    env = gym.make(env_name, *args, **kwargs)
    return env<|MERGE_RESOLUTION|>--- conflicted
+++ resolved
@@ -10,12 +10,11 @@
         'entry_point': ('roboverse.envs.sawyer_lift:SawyerLiftEnv'),
     },
     {
-<<<<<<< HEAD
         'id': 'SawyerGraspOne-v0',
         'entry_point': ('roboverse.envs.sawyer_grasp:SawyerGraspOneEnv'),
         'kwargs': {'action_repeat': 10}
     },
-=======
+    {
         'id': 'SawyerLid-v0',
         'entry_point': ('roboverse.envs.sawyer_lid:SawyerLidEnv'),
     },
@@ -28,7 +27,6 @@
         'entry_point': ('roboverse.envs.parallel_env:ParallelEnv'),
         'kwargs': {'env': 'SawyerLift-v0'},
     }
->>>>>>> c4f426ad
 )
 
 def register_bullet_environments():
