import numpy as np

def create_sawyer_camera_init(
        lookat=(0, 0.85, 0.3),
        distance=0.3,
        elevation=-35,
        azimuth=270,
        trackbodyid=-1,
):
    def init(camera):
        camera.lookat[0] = lookat[0]
        camera.lookat[1] = lookat[1]
        camera.lookat[2] = lookat[2]
        camera.distance = distance
        camera.elevation = elevation
        camera.azimuth = azimuth
        camera.trackbodyid = trackbodyid

    return init


def init_sawyer_camera_v1(camera):
    """
    Do not get so close that the arm crossed the camera plane
    """
    camera.lookat[0] = 0
    camera.lookat[1] = 1
    camera.lookat[2] = 0.3
    camera.distance = 0.35
    camera.elevation = -35
    camera.azimuth = 270
    camera.trackbodyid = -1


def init_sawyer_camera_v2(camera):
    """
    Top down basically. Sees through the arm.
    """
    camera.lookat[0] = 0
    camera.lookat[1] = 0.8
    camera.lookat[2] = 0.3
    camera.distance = 0.3
    camera.elevation = -65
    camera.azimuth = 270
    camera.trackbodyid = -1


def init_sawyer_camera_v3(camera):
    """
    Top down basically. Sees through the arm.
    """
    camera.lookat[0] = 0
    camera.lookat[1] = 0.85
    camera.lookat[2] = 0.3
    camera.distance = 0.3
    camera.elevation = -35
    camera.azimuth = 270
    camera.trackbodyid = -1


def init_sawyer_camera_v4(camera):
    """
    This is the same camera used in old experiments (circa 6/7/2018)
    """
    camera.lookat[0] = 0
    camera.lookat[1] = 0.85
    camera.lookat[2] = 0.3
    camera.distance = 0.3
    camera.elevation = -35
    camera.azimuth = 270
    camera.trackbodyid = -1

def init_sawyer_camera_v5(camera):
    """
    Purposely zoomed out to be hard.
    """
    camera.lookat[0] = 0
    camera.lookat[1] = 0.85
    camera.lookat[2] = 0.3
    camera.distance = 1
    camera.elevation = -35
    camera.azimuth = 270
    camera.trackbodyid = -1


def sawyer_pick_and_place_camera(camera):
    camera.lookat[0] = 0.0
    camera.lookat[1] = .67
    camera.lookat[2] = .1
    camera.distance = .7
    camera.elevation = 0
    camera.azimuth = 180
    camera.trackbodyid = 0


def sawyer_pick_and_place_camera_slanted_angle(camera):
    camera.lookat[0] = 0.0
    camera.lookat[1] = .67
    camera.lookat[2] = .1
    camera.distance = .65
    camera.elevation = -37.85
    camera.azimuth = 180
    camera.trackbodyid = 0


def sawyer_xyz_reacher_camera_v0(camera):
    camera.lookat[0] = 0
    camera.lookat[1] = 0.85
    camera.lookat[2] = 0.3
    camera.distance = 0.4
    camera.elevation = -35
    camera.azimuth = 270
    camera.trackbodyid = -1


def sawyer_torque_reacher_camera(camera):
    camera.distance = .3
    camera.lookat[0] = 0
    camera.lookat[1] = 1.0
    camera.lookat[2] = 0.65
    camera.elevation = -30
    camera.azimuth = 270
    camera.trackbodyid = -1


def sawyer_door_env_camera_v0(camera):
    camera.distance = 0.25
    camera.lookat[0] = -.2
    camera.lookat[1] = 0.55
    camera.lookat[2] = 0.6
    camera.elevation = -60
    camera.azimuth = 360
    camera.trackbodyid = -1


def sawyer_pusher_camera_upright_v0(camera):
    camera.distance = .2
    camera.lookat[0] = 0
    camera.lookat[1] = 0.85
    camera.lookat[2] = 0.45
    camera.elevation = -50
    camera.azimuth = 270
    camera.trackbodyid = -1

def sawyer_pusher_camera_ahead(camera):
    camera.trackbodyid = 0
    camera.lookat[0] = 0
    camera.lookat[1] = 1.0
    camera.lookat[2] = 0.5
    camera.distance = 0.3
    camera.elevation = -45

def sawyer_pusher_camera_upright_v2(camera):
    camera.distance = .45
    camera.lookat[0] = 0
    camera.lookat[1] = 0.85
    camera.lookat[2] = 0.45
    camera.elevation = -60
    camera.azimuth = 270
    camera.trackbodyid = -1


def sawyer_pusher_camera_upright_v3(camera):
    camera.distance = .275
    camera.lookat[0] = 0
    camera.lookat[1] = 0.85
    camera.lookat[2] = 0.45
    camera.elevation = -65
    camera.azimuth = 270
    camera.trackbodyid = -1


def sawyer_pusher_camera_top_down(camera):
    camera.trackbodyid = 0
    cam_dist = 0.1
    rotation_angle = 0
    cam_pos = np.array([0, 0.6, .9, cam_dist, -90, rotation_angle])

    for i in range(3):
        camera.lookat[i] = cam_pos[i]
    camera.distance = cam_pos[3]
    camera.elevation = cam_pos[4]
    camera.azimuth = cam_pos[5]
    camera.trackbodyid = -1

<<<<<<< HEAD

def wheeled_car_camera_v0(camera):
    camera.trackbodyid = 0
    camera.lookat[0] = 0.0
    camera.lookat[1] = 0.0
    camera.lookat[2] = 0.5
    camera.distance = 5.5 #6.5
    camera.elevation = -90
=======
def sawyer_init_camera_zoomed_in(camera):
    camera.trackbodyid = 0
    camera.distance = 1.0

    # robot view
    #rotation_angle = 90
    #cam_dist = 1
    #cam_pos = np.array([0, 0.5, 0.2, cam_dist, -45, rotation_angle])

    # 3rd person view
    cam_dist = 0.3
    rotation_angle = 270
    cam_pos = np.array([0, 0.85, 0.2, cam_dist, -45, rotation_angle])

    # top down view
    #cam_dist = 0.2
    #rotation_angle = 0
    #cam_pos = np.array([0, 0, 1.5, cam_dist, -90, rotation_angle])

    for i in range(3):
        camera.lookat[i] = cam_pos[i]
    camera.distance = cam_pos[3]
    camera.elevation = cam_pos[4]
    camera.azimuth = cam_pos[5]
    camera.trackbodyid = -1
>>>>>>> 30d5eb9b
<|MERGE_RESOLUTION|>--- conflicted
+++ resolved
@@ -183,16 +183,7 @@
     camera.azimuth = cam_pos[5]
     camera.trackbodyid = -1
 
-<<<<<<< HEAD
-
-def wheeled_car_camera_v0(camera):
-    camera.trackbodyid = 0
-    camera.lookat[0] = 0.0
-    camera.lookat[1] = 0.0
-    camera.lookat[2] = 0.5
-    camera.distance = 5.5 #6.5
-    camera.elevation = -90
-=======
+
 def sawyer_init_camera_zoomed_in(camera):
     camera.trackbodyid = 0
     camera.distance = 1.0
@@ -218,4 +209,12 @@
     camera.elevation = cam_pos[4]
     camera.azimuth = cam_pos[5]
     camera.trackbodyid = -1
->>>>>>> 30d5eb9b
+
+
+def wheeled_car_camera_v0(camera):
+    camera.trackbodyid = 0
+    camera.lookat[0] = 0.0
+    camera.lookat[1] = 0.0
+    camera.lookat[2] = 0.5
+    camera.distance = 5.5 #6.5
+    camera.elevation = -90