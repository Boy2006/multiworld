--- conflicted
+++ resolved
@@ -37,10 +37,7 @@
             images_are_rgb=False,  # else black and white
             show_goal=True,
             change_colors=False,
-<<<<<<< HEAD
-=======
             fixed_colors=True,
->>>>>>> a3bf37ac
             **kwargs
     ):
         if walls is None:
@@ -94,20 +91,12 @@
         self.colors = [Color(255, 0, 0, 255),
                     Color(0, 255, 0, 255),
                     Color(0, 0, 255, 255),
-<<<<<<< HEAD
-                    Color(255, 0, 0, 255),
-=======
->>>>>>> a3bf37ac
                     Color(255, 102, 178, 255),
                     Color(0, 102, 204, 255),
                     Color(204, 204, 0, 255),
                     Color(255, 127, 0, 255),
                     Color(102, 0, 102, 255),
                     Color(102, 51, 0, 255),
-<<<<<<< HEAD
-                    Color(255, 0, 0, 255),
-=======
->>>>>>> a3bf37ac
                     Color(0, 102, 102, 255),]
         #self.colors = [Color('green'), Color('red'), Color('blue'), Color('black'), Color('purple'), Color('brown'), Color('pink'), Color('orange'), Color('grey'), Color('yellow')]
 
@@ -147,9 +136,6 @@
     def reset(self):
         self._target_position = self.sample_goal()['state_desired_goal']
         if self.change_colors:
-<<<<<<< HEAD
-            self.color_index = (self.color_index + 1) % 10
-=======
             if self.fixed_colors:
                 self.color_index = (self.color_index + 1) % 10
                 self.pm_color = self.colors[self.color_index]
@@ -159,7 +145,6 @@
                 self.pm_color = Color(*rgb, 255)
         else:
             pm_color = Color('blue')
->>>>>>> a3bf37ac
         if self.randomize_position_on_reset:
             self._position = self._sample_position(
                 self.obs_range.low,
@@ -307,22 +292,11 @@
                 self.target_radius,
                 Color('green'),
             )
-<<<<<<< HEAD
-        if self.change_colors:
-            pm_color = self.colors[self.color_index]
-        else:
-            pm_color = Color('blue')
-        drawer.draw_solid_circle(
-            self._position,
-            self.ball_radius,
-            pm_color,
-=======
 
         drawer.draw_solid_circle(
             self._position,
             self.ball_radius,
             self.pm_color,
->>>>>>> a3bf37ac
         )
 
         for wall in self.walls:
@@ -505,13 +479,6 @@
         self.wall_shape = wall_shape
         self.wall_thickness = wall_thickness
         self.change_walls = change_walls
-<<<<<<< HEAD
-        self.wall_shapes = ["u", "-", "h", "--", "big-u", "easy-u", "big-h", "box", "none"]
-        self.wall_index = 0
-        self.update_walls()
-
-    def update_walls(self):
-=======
         self.wall_shapes = ["left", "right", "top", "bottom"]
         if self.change_walls:
             self.randomize_walls()
@@ -557,7 +524,6 @@
             ))
 
     def fixed_wall(self):
->>>>>>> a3bf37ac
         if self.wall_shape == "u":
             self.walls = [
                 # Right wall
@@ -677,21 +643,6 @@
             self.walls = []
 
     def reset(self):
-<<<<<<< HEAD
-        self._target_position = self.sample_goal()['state_desired_goal']
-        if self.change_colors:
-            self.color_index = (self.color_index + 1) % 10
-        if self.change_walls:
-            self.wall_index = (self.wall_index + 1) % 9
-            self.wall_shape = self.wall_shapes[self.wall_index]
-            self.update_walls()
-        if self.randomize_position_on_reset:
-            self._position = self._sample_position(
-                self.obs_range.low,
-                self.obs_range.high,
-            )
-
-=======
         if self.change_colors:
             if self.fixed_colors:
                 self.color_index = (self.color_index + 1) % 10
@@ -709,7 +660,6 @@
                 self.obs_range.low,
                 self.obs_range.high)
         self._target_position = self.sample_goal()['state_desired_goal']
->>>>>>> a3bf37ac
         return self._get_obs()
 
 
